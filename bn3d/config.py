--- conflicted
+++ resolved
@@ -9,14 +9,10 @@
 from qecsim.models.basic import FiveQubitCode
 from qecsim.models.toric import ToricCode
 from qecsim.models.generic import NaiveDecoder
-<<<<<<< HEAD
 from .tc3d import (
-    ToricCode3D, Toric3DPymatchingDecoder, SweepMatchDecoder, RotatedCode3D,
-    RotatedToricCode3D
+    ToricCode3D, Toric3DPymatchingDecoder, SweepMatchDecoder,
+    RotatedPlanarCode3D, RotatedToricCode3D
 )
-=======
-from .tc3d import ToricCode3D, Toric3DPymatchingDecoder, SweepMatchDecoder, RotatedPlanarCode3D, RotatedToricCode3D
->>>>>>> 64c740de
 from .rhombic import RhombicCode
 from .bp_os_decoder import BeliefPropagationOSDDecoder
 from .tc2d import Toric2DPymatchingDecoder
