from typing import Dict
import numpy as np
from qecsim.model import Decoder, StabilizerCode, ErrorModel
from typing import Tuple, List
import numpy.ma as ma
from bposd import bposd_decoder


def get_rref_mod2(
    A: np.ndarray, b: np.ndarray
) -> Tuple[np.ndarray, np.ndarray]:
    """Take a matrix A and a vector b.
    Return the row echelon form of A and a new vector b,
    modified with the same row operations"""
    n_rows, n_cols = A.shape
    A = A.copy()
    b = b.copy()
    # A_sparse = coo_matrix(A)

    i_pivot = 0
    i_col = 0
    while i_pivot < n_rows and i_col < n_cols:
        i_nonzero_row = np.argmax(A[i_pivot:, i_col]) + i_pivot

        if A[i_nonzero_row, i_col]:
            A[[i_pivot, i_nonzero_row]] = A[[i_nonzero_row, i_pivot]]
            b[[i_pivot, i_nonzero_row]] = b[[i_nonzero_row, i_pivot]]

            cond = A[:, i_col] == 1
            cond[i_pivot] = False

            A[cond] = np.logical_xor(A[cond], A[i_pivot])
            b[cond] = np.logical_xor(b[cond], b[i_pivot])

            i_pivot += 1
        i_col += 1

    return A, b


def solve_rref(A: np.ndarray, b: np.ndarray) -> np.ndarray:
    """Solve the system Ax=b mod 2, with A in reduced row echelon form"""
    n_rows, n_cols = A.shape
    x = np.zeros(n_rows)

    for i in range(n_rows-1, -1, -1):
        x[i] = b[i] - A[i].dot(x)

    return x % 2


def select_independent_columns(A: np.ndarray) -> List[int]:
    """Select independent columns of a matrix A in reduced row echelon form"""
    n_rows, n_cols = A.shape

    i_col, i_row = 0, 0
    list_col_idx = []
    while i_col < n_cols and i_row < n_rows:
        if A[i_row, i_col]:
            list_col_idx.append(i_col)
            i_row += 1
        i_col += 1

    return list_col_idx


def osd_decoder(H: np.ndarray,
                syndrome: np.ndarray,
                bp_proba: np.ndarray) -> np.ndarray:
    """"Ordered Statistics Decoder
    It returns a correction array (1 for a correction and 0 otherwise)
    by inverting the linear system H*e=s
    """

    n_parities, n_data = H.shape

    # Sort columns of H with the probabilities given by the BP algorithm
    sorted_data_indices = list(np.argsort(-bp_proba))
    H_sorted = H[:, sorted_data_indices]

    # Get the reduced row echelon form (rref) of H, to simplify calculations
    H_sorted_rref, syndrome_rref = get_rref_mod2(H_sorted, syndrome)

    # Create a full-rank squared matrix, by selecting independent columns and
    # rows
    selected_col_indices = select_independent_columns(H_sorted_rref)
    selected_row_indices = list(range(len(selected_col_indices)))
    reduced_H_rref = H_sorted_rref[selected_row_indices][
        :, selected_col_indices
    ]
    reduced_syndrome_rref = syndrome_rref[selected_row_indices]

    # Solve the system H*e = s, in its rref
    reduced_correction = solve_rref(reduced_H_rref, reduced_syndrome_rref)

    # Fill with the 0 the non-selected (-> dependent columns) indices
    sorted_correction = np.zeros(n_data)
    sorted_correction[selected_col_indices] = reduced_correction

    # Rearrange the indices of the correction to take the initial sorting into
    # account.
    correction = np.zeros(n_data)
    correction[sorted_data_indices] = sorted_correction

    return correction


def bp_decoder(H: np.ndarray,
               syndrome: np.ndarray,
               probabilities: np.ndarray,
               max_iter=10,
               eps=1e-8) -> Tuple[np.ndarray, np.ndarray]:
    """Belief propagation decoder.
    It returns a probability for each qubit to have had an error
    """

    n_parities, n_data = H.shape

    log_ratio_p = np.log((1-probabilities-eps) / (probabilities+eps))

    # Create tuple with parity indices and data indices
    # Each element (edges_p2d[0, i], edges_p2d[1, i]) is an edge
    # from parity to data
    edges_p2d = np.nonzero(H)

    # Create messages from parity to data and from data to parity
    # The initialization with np.inf (resp. zero) allows to ignore
    # non-neighboring elements when doing a min (resp. sum)
    message_d2p = np.inf * np.ones((n_data, n_parities))
    message_p2d = np.zeros((n_parities, n_data))

    # Initialization for all neighboring elements
    message_d2p[edges_p2d[1], edges_p2d[0]] = log_ratio_p[edges_p2d[1]]

    for iter in range(max_iter):
        # Scaling factor
        alpha = 1 - 2**(-iter-1)

        # -------- Parity to data -------

        # Calculate sign of neighboring messages for each parity bit
        prod_sign_parity = np.sign(np.prod(message_d2p, axis=0))

        # Calculate sign of each message
        sign_edges = np.sign(message_d2p[edges_p2d[1], edges_p2d[0]])

        # For each edge, calculate sign of the neighbors of the parity bit in
        # that edge excluding the edge itself
        prod_sign_neighbors = prod_sign_parity[edges_p2d[0]] * sign_edges

        # Calculate minimum of the neighboring messages (in absolute value) for
        # each edge excluding that edge itself.
        # For that calculate the absolute value of each message
        abs_message_d2p = np.abs(message_d2p)

        # Then calculate the min and second min of the neighbors at each parity
        # bit.
        argmin_abs_parity = np.argmin(abs_message_d2p, axis=0)
        min_abs_parity = abs_message_d2p[
            argmin_abs_parity, list(range(abs_message_d2p.shape[1]))
        ]
        mask = np.ones((n_data, n_parities), dtype=bool)
        mask[argmin_abs_parity, range(n_parities)] = False
        new_abs_message_d2p: ma.MaskedArray = ma.masked_array(
            abs_message_d2p, ~mask
        )
        second_min_abs_parity = np.min(new_abs_message_d2p, axis=0)

        # It allows to calculate the minimum excluding the edge
        abs_edges = np.abs(message_d2p[edges_p2d[1], edges_p2d[0]])
        cond = abs_edges > min_abs_parity[edges_p2d[0]]
        min_neighbors = np.select(
            [cond, ~cond],
            [min_abs_parity[edges_p2d[0]], second_min_abs_parity[edges_p2d[0]]]
        )

        # Update the message
        message_p2d[edges_p2d] = -(2*syndrome[edges_p2d[0]]-1) * alpha
        message_p2d[edges_p2d] *= prod_sign_neighbors
        message_p2d[edges_p2d] *= min_neighbors

        # -------- Data to parity --------

        # Sum messages at each data bit
        sum_messages_data = np.sum(message_p2d, axis=0) + eps

        # For each edge, get the sum around the data bit, excluding that edge
        message_d2p[edges_p2d[1], edges_p2d[0]] = (
            log_ratio_p[edges_p2d[1]]
            + sum_messages_data[edges_p2d[1]] - message_p2d[edges_p2d]
        )

        # Soft decision
        sum_messages = np.sum(message_p2d, axis=0)
        log_ratio_error = log_ratio_p + sum_messages
        correction = (log_ratio_error < 0).astype(np.uint)

        if np.all(np.mod(H.dot(correction), 2) == syndrome):
            break

    predicted_probas = 1 / (np.exp(log_ratio_error)+1)

    return correction, predicted_probas


def bp_osd_decoder(
    H: np.ndarray, syndrome: np.ndarray, p=0.3, max_bp_iter=10
) -> np.ndarray:
    correction, bp_probas = bp_decoder(H, syndrome, p, max_bp_iter)
    if np.any(np.mod(H.dot(correction), 2) != syndrome):
        correction = osd_decoder(H, syndrome, bp_probas)

    return correction


class BeliefPropagationOSDDecoder(Decoder):
    label = 'BP-OSD decoder'

    def __init__(self, error_model: ErrorModel,
                 probability: float,
                 max_bp_iter: int = 10,
                 joschka: bool = True):
        super().__init__()
        self._error_model = error_model
        self._probability = probability
        self._max_bp_iter = max_bp_iter
        self._joschka = joschka

        self._x_decoder: Dict = dict()
        self._z_decoder: Dict = dict()
        self._decoder: Dict = dict()

    def get_probabilities(
        self, code: StabilizerCode
    ) -> Tuple[np.ndarray, np.ndarray, np.ndarray, np.ndarray]:

        pi, px, py, pz = self._error_model.probability_distribution(
            code, self._probability
        )

        return pi, px, py, pz

    def update_probabilities(self, correction: np.ndarray,
                             px: np.ndarray, py: np.ndarray, pz: np.ndarray,
                             direction: str = "x->z") -> np.ndarray:
        """Update X probabilities once a Z correction has been applied"""

        n_qubits = len(correction)

        new_probs = np.zeros(n_qubits)

        if direction == "z->x":
            for i in range(n_qubits):
                if correction[i] == 1:
                    if pz[i] + py[i] != 0:
                        new_probs[i] = py[i] / (pz[i] + py[i])
                else:
                    new_probs[i] = px[i] / (1 - pz[i] - py[i])

        elif direction == "x->z":
            for i in range(n_qubits):
                if correction[i] == 1:
                    if px[i] + py[i] != 0:
                        new_probs[i] = py[i] / (px[i] + py[i])
                else:
                    new_probs[i] = pz[i] / (1 - px[i] - py[i])

        else:
            raise ValueError(
                f"Unrecognized direction {direction} when "
                "updating probabilities"
            )

        return new_probs

    def decode(self, code: StabilizerCode, syndrome: np.ndarray) -> np.ndarray:
        """Get X and Z corrections given code and measured syndrome."""

<<<<<<< HEAD
        is_css = True
=======
        is_css = False
        if 'Layered Rotated' in code.label:
            L_x, L_y, L_z = code.size
            if L_x % 2 == 0 and L_y % 2 == 0:
                is_css = True
        elif hasattr(code, 'Hz'):
            is_css = True

        if is_css:
            Hz = code.Hz
            Hx = code.Hx
        else:
            H = code.stabilizers
>>>>>>> 918b40e9

        n_qubits = code.n_k_d[0]
        syndrome = np.array(syndrome, dtype=int)

        if is_css:
            syndrome_z = syndrome[:n_qubits]
            syndrome_x = syndrome[n_qubits:]

        pi, px, py, pz = self.get_probabilities(code)

        probabilities_x = px + py
        probabilities_z = pz + py

        probabilities = np.hstack([probabilities_z, probabilities_x])

        if self._joschka:
            if code.label in self._x_decoder.keys():
                x_decoder = self._x_decoder[code.label]
                z_decoder = self._z_decoder[code.label]
            if code.label in self._decoder.keys():
                decoder = self._decoder[code.label]

            else:
                if is_css:
                    z_decoder = bposd_decoder(
                        code.Hz,
                        error_rate=0.05,  # ignore this due to the next parameter
                        channel_probs=probabilities_z,
                        max_iter=self._max_bp_iter,
                        bp_method="msl",
                        ms_scaling_factor=0,
                        osd_method="osd_cs",  # Choose from: "osd_e", "osd_cs", "osd0"
                        osd_order=6
                    )

                    x_decoder = bposd_decoder(
                        code.Hx,
                        error_rate=0.05,  # ignore this due to the next parameter
                        channel_probs=probabilities_x,
                        max_iter=self._max_bp_iter,
                        bp_method="msl",
                        ms_scaling_factor=0,
                        osd_method="osd_cs",  # Choose from: "osd_e", "osd_cs", "osd0"
                        osd_order=6
                    )
                    self._x_decoder[code.label] = x_decoder
                    self._z_decoder[code.label] = z_decoder
                else:
                    decoder = bposd_decoder(
                        code.stabilizers,
                        error_rate=0.05,  # ignore this due to the next parameter,
                        channel_probs=probabilities,
                        max_iter=self._max_bp_iter,
                        bp_method="msl",
                        ms_scaling_factor=0,
                        osd_method="osd_cs",  # Choose from: "osd_e", "osd_cs", "osd0"
                        osd_order=6
                    )

            if is_css:
                z_decoder.decode(syndrome_z)
                z_correction = z_decoder.osdw_decoding

                new_x_probs = self.update_probabilities(
                    z_correction, px, py, pz, direction="z->x"
                )
                x_decoder.update_channel_probs(new_x_probs)
                x_decoder.decode(syndrome_x)
                x_correction = x_decoder.osdw_decoding

                correction = np.concatenate([x_correction, z_correction])
            else:
                decoder.decode(syndrome)
                correction = decoder.osdw_decoding
                correction = np.concatenate([correction[n_qubits:], correction[:n_qubits]])
        else:
            if is_css:
                z_correction = bp_osd_decoder(
                    code.Hz, syndrome_z, probabilities_z, max_bp_iter=self._max_bp_iter
                )
                new_x_probs = self.update_probabilities(z_correction, px, py, pz)
                x_correction = bp_osd_decoder(
                    code.Hx, syndrome_x, new_x_probs, max_bp_iter=self._max_bp_iter
                )
                correction = np.concatenate([x_correction, z_correction])
            else:
                correction = bp_osd_decoder(
                    code.stabilizers, syndrome, probabilities, max_bp_iter=self._max_bp_iter
                )
                correction = np.concatenate([correction[n_qubits:], correction[:n_qubits]])

            correction = correction.astype(int)

        return correction


def test_decoder():
    from bn3d.tc3d import ToricCode3D
    import qecsim.paulitools as pt
    from bn3d.noise import PauliErrorModel

    L = 12
    code = ToricCode3D(L, L, L)

    probability = 0.1
    r_x, r_y, r_z = [0.1, 0.1, 0.8]

    error_model = PauliErrorModel(r_x, r_y, r_z)
    errors = error_model.generate(code, probability)
    syndrome = pt.bsp(errors, code.stabilizers.T)
    print(syndrome.shape)

    decoder = BeliefPropagationOSDDecoder(
        error_model, probability, joschka=True
    )

    correction = decoder.decode(code, syndrome)


if __name__ == '__main__':
    test_decoder()<|MERGE_RESOLUTION|>--- conflicted
+++ resolved
@@ -276,23 +276,11 @@
     def decode(self, code: StabilizerCode, syndrome: np.ndarray) -> np.ndarray:
         """Get X and Z corrections given code and measured syndrome."""
 
-<<<<<<< HEAD
-        is_css = True
-=======
-        is_css = False
+        is_css = hasattr(code, 'Hz')
+
         if 'Layered Rotated' in code.label:
             L_x, L_y, L_z = code.size
-            if L_x % 2 == 0 and L_y % 2 == 0:
-                is_css = True
-        elif hasattr(code, 'Hz'):
-            is_css = True
-
-        if is_css:
-            Hz = code.Hz
-            Hx = code.Hx
-        else:
-            H = code.stabilizers
->>>>>>> 918b40e9
+            is_css = (L_x % 2 == 0 and L_y % 2 == 0)
 
         n_qubits = code.n_k_d[0]
         syndrome = np.array(syndrome, dtype=int)
