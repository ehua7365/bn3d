# PanQEC

PanQEC is a Python package that simplifies the simulation and visualization of quantum error correction codes.
In particular, it provides the following features:

* **Simple implementation of topological codes**, through lists of coordinates for qubits, stabilizers and logicals. Parity-check matrices and other properties of the code are automatically computed.
* End-to-end **sparse implementation of all the vectors and matrices**, optimized for fast and memory-efficient simulations.
* Library of high-level functions to evaluate the performance of a code with a given decoder and noise model. In particular, simulating the code and establishing its **threshold** and **subthreshold scaling** performance is made particularly easy.
* **2D and 3D visualization of topological codes** on the web browser, with a simple process to add your own codes on the visualization. This visualizer can also be found [online](https://gui.quantumcodes.io)
* Large collection of codes, error models and decoders.

In its current version, PanQEC implements the following codes

<<<<<<< HEAD
Install Python3.8 if you haven't already.
```
sudo apt-get install python3.8
```
Note if you're on a cluster, you may need to refer to your cluster's manual
about how to load it.
=======
* **2D and 3D surface codes**, with periodic/open boundary, on both the rotated and traditional lattices.
* **Rhombic code**
* **Fractons codes**: X-Cube model and Haah's code
>>>>>>> 3256f992

We also include an option to Hadamard-deform all those codes, i.e. applying a Hadamard gate on all qubits of a given axis. It includes the **XZZX version of the 2D and 3D surface codes**.

<<<<<<< HEAD
Create a virtual environment.
```
python3.8 -m virtualenv --python=/usr/bin/python3.8 venv
```
Note if you're on a cluster, instead of `/usr/bin/python3.8` it might be
something else, which you can find out using the command
```
which python3.8
```
=======
PanQEC also currently offers the following decoders:

* **BP-OSD** (Belief Propagation with Ordered Statistic Decoding), using the library [ldpc](https://github.com/quantumgizmos/ldpc) developed by Joschka Roffe. Works for all codes.
* **MBP** (Belief Propagation with Memory effect), as described in [this paper](https://arxiv.org/abs/2104.13659). Works for all codes.
* **MWPM** (Minimum-Weight Perfect Matching decoder) for 2D surface codes, using the library [PyMatching](https://pymatching.readthedocs.io) developed by Oscar Higgott.
* **SweepMatch** for 3D surface codes (using our implementation of the [sweep decoder](https://arxiv.org/abs/2004.07247) for loop-syndrome decoding and PyMatching for point-syndrome).


# Setup for development
>>>>>>> 3256f992

Clone the repo and enter the repo
```
git clone https://github.com/ehua7365/panqec.git
cd panqec
```

Within a Python 3.8 environment, install the library and its dependencies for development mode.
```
pip install -r requirements/dev.txt
pip install -e .
```

Copy the `env_template.txt` file and rename it to `.env`.
```
cp env_template.txt .env
```
Your `.env` file contains environmental variables that can be read in for to
customize.

Edit the .env file to change the `PANQEC_DIR` path to a directory on
your storage device where you want the output files to be written.
If you don't do this, as a fallback, the data files will be written to the
`temp` directory in this repository.

Optionally, if you use dark theme in Jupyter Lab, setting
`PANQEC_DARK_THEME=True` in the `.env` file will make the plots show up nicer.

# Start the GUI

To start the GUI, run
```
panqec start-gui
```
Then open your browser and go to the link printed out in the command line.

# Build the documentation

Within the root directory of the repository, run
```
sphinx-build -b html docs/ docs/_build/html
```
You can then read it by opening the file `docs/_build/html/index.html` on
your web browser.

Before you start running things on the cluster,
make sure you create this folder if it doesn't exist already.
```
mkdir -p temp/paper/share
```

# Run the tests

After you've activated your virtual environment and installed the dependences,
you can run the tests to make sure everything has been correctly installed.

```
pytest
```
If all the tests pass everything should be working as expected.

There are also some more comprehensive tests which are very slow to run.
To also run those, use
```
pytest --runslow
```

# Run the Demos
If everything is working, you can run the demo notebooks in the `demo`
directory which contains Jupyter notebooks demonstrating key milestones.
You can start Jupyter notebook using
```
jupyter lab
```

In your browser, Jupyter will open and you can navigate to the `demo` folder
and open some notebooks.
Run the notebook you want to run and see the results computed interactively.

# Code Style
Just follow PEP 8, but to actually test that the code is compliant, run the
linter using
```
make lint
```
It will run `flake8` and print out a list of non-compliances.
It will also run `mypy` to do type checking.

# Running simulations via the command line
After installing the package, to run a single simulation create an input
`.json`. Suppose you name it `myinputs.json` and have the following input
parameters in side it, for example,
```
{
  "comments": "Some comments about this run.",
  "runs": [
    {
      "label": "myrun",
      "code": {
        "model": "Toric3DCode",
        "parameters": {"L_x": 3, "L_y": 3, "L_z": 3}
      },
      "noise": {
        "model": "PauliErrorModel",
        "parameters": {"r_x": 1, "r_y": 0, "r_z": 0}
      },
      "decoder": {
        "model": "SweepMatchDecoder"
      },
      "probability": 0.1,
    }
  ]
}
```
You may have more than one run, but each runs needs a label, which is
the name of the subfolder the raw results will be saved to,
the code and its parameters, the noise model and its parameters and a decoder
(with parameters if needed) and a probability of error.
To run the file, just use

```
panqec run --file myinputs.json --trials 100
```

You may also have the option of running many different parameters.
```
{
  "comments": "Some comments about this run.",
  "ranges": {
    "label": "myrun",
    "code": {
      "model": "Toric3DCode",
      "parameters": [
        {"L_x": 3, "L_y": 3, "L_z": 3},
        {"L_x": 4, "L_y": 4, "L_z": 4},
        {"L_x": 5, "L_y": 5, "L_z": 5}
      ]
    },
    "noise": {
      "model": "PauliErrorModel",
      "parameters": [
        {"r_x": 1, "r_y": 0, "r_z": 0},
        {"r_x": 0.5, "r_y": 0, "r_z": 0.5},
        {"r_x": 0, "r_y": 0, "r_z": 1},
      ]
    },
    "decoder": {
      "model": "SweepMatchDecoder"
    },
    "probability": [0.1, 0.2, 0.3]
  }
}
```
You would run the file using simliar commands.

# Creating sbatch files for slurm
If you want to run jobs with slurm, you may use this repo to automatically
generate `.sbatch` files that slurm can run.

Suppose you have done some sample runs locally of `myinputs.json`, which
you can put in the `slurm/inputs/` directory.

To generate `.sbatch` files, run
```
panqec slurm gen --n_trials 1000 --partition defq --cores 3 --time 10:00:00
```
After running this command, `.sbatch` files will be created in the directory
`slurm/sbatch/`.
If you view them, you will see that they have the above information encoded
in them, and you can just run then using the `sbatch` command.

You can do the above generation on the cluster you are running it on so it
works nicely with the file system there.

# Generating sbatch files for NIST cluster
To generate sbatch files for NIST cluster for job `deformed_rays` split over 19
sbatch files.
```
panqec slurm gennist deformed_rays --n_trials 1000 --split 100
```
This will split the job into 100 sbatch files, saved to the `slurm/sbatch`
directory, each of which run 1000 repeated trials.
To submit the jobs on slurm, simply run the generated `submit_deformed_rays.sh`
in the same directory as where the generated `sbatch` files are saved.

For more options see the help
```
panqec slurm gennist --help
```
You can adjust the walltime, memory, etc.

# How to generate parameters to run
The space of Pauli operators is parameterized by a simplex (triangle).
See `notebooks/12-eh-generate_params.ipynb` for how to generate values
of `r_x`, `r_y` and `r_z` that parameterize things in terms of well-established
values of eta, as defined by Dave Tuckett.

# How to generate figures for the PSI essay
Take a look at `notebooks/11-eh-essay_figures.ipynb` to generate the figures,
but note that you will need to run the simulations first to have the data to
make the plots.

# How to make array jobs
Once you have a json input file, there is a unique list of parameters.
All you need to do is have something like this line in your sbatch file.

```
panqec run --file /path/to/inputs.json --trials 1000 --start $START --n_runs $N_RUNS
```

The `--trials` flag is the number of Monte Carlo runs.
`$START` is the index to start.
`$N_RUNS` is hte number of indices to run.

# Reproducing results of paper

## XZZX rotated surface code with BP-OSD, equal aspect, odd sizes
To generate the input files in an inputs directory, run the following command
```
panqec generate-input -i /path/to/inputdir \
        -l rotated -b planar -d xzzx -r equal \
        --decoder BeliefPropagationOSDDecoder --bias Z
```
The input `.json` files will be generated and saved to the given directory,
which you can check by opening some of them and inspecting them.
To understand what the above flags mean, you can always ask for help.
```
panqec generate-input --help
```

Suppose you want to run one of these generated input files for 50 trials of
sampling and say it's named `xzzx-rotated-planar-bias-1.00-p-0.250.json`.
Then you can run.

```
panqec run -f /path/to/inputdir/xzzx-rotated-planar-bias-1.00-p-0.250.json \
        -t 50 -o /path/to/outputdir
```
The above will run simulations for 50 trials each and save the results to the
given output path.
You can similarly ask for help for this command.

To get complete results, you will appreciate a cluster.
For large-scale simulations on clusters that use job schedulers such as slurm
or pbs, you may run many of these jobs together in parallel over many cores
and array jobs.
To see an example, see `scripts/pi_bposd.sbatch` for an example of how to run
on slurm and `scripts/qsub.job` for example of how to run on pbs.

If you are on a slurm cluster, the following might work.
First, generate the input files and sbatch files using the script.

```
bash scripts/paper_generate_inputs.sh
```

You will see that it will create lots of files and directories in `temp/paper`
which are all the input files.
For example, you might find lots of files in
```
ls temp/paper/rot_bposd_xzzx_zbias/inputs/
```
The generated sbatch files are all in `temp/paper/sbatch/`.
To submit all the jobs at once, just run
```
ls temp/paper/sbatch/*.sbatch | xargs -n1 sbatch
```
To make sure you're maximizing usage of your available resources on each node,
You can check the CPU and RAM usage live of your running jobs using
```
ls temp/paper/*/logs/usage_*.txt | xargs -n1 tail | sort
```
You can also print out the progress bars of all runnning simulations.
```
ls temp/paper/*/logs/1/*/stderr | xargs -d'\n' -n1 tail -n1
```
You can also see the logs from each node.
```
cat slurm/out/*
```
Once the runs are complete, or even when they are are almost complete,
you may want to merge the results directories of each directory into one
results folder.
You would need to do this to analyse the results if you look at a particular
directory and notice multiple results directories like the following example:
```
$ ls temp/paper/rot_bposd_xzzx_zbias
inputs  results_1  results_10  results_2  results_3  results_4  results_5
results_6  results_7  results_8  results_9
```
The reason there are so many was because the job was split up between multiple
cores in a certain way.
To create a merged results directory, just run,
just run
```
panqec merge-dirs -o temp/paper/rot_bposd_xzzx_zbias/results
```
Doing so would create a directory `temp/paper/rot_bposd_xzzx_zbias/results`
that contains all the results.

You can then use the notebook `notebooks/14-eh-paper_figures.ipynb`
to analyse the results.

# The team

PanQEC is currently developed and maintained by [Eric Huang](https://github.com/ehua7365) and [Arthur Pesah](http://arthurpesah.me/). The implementation of 3D toric and fracton codes was done under the supervision of Arpit Dua, Michael Vasmer and Christopher Chubb.

Note: PanQEC was greatly inspired by [qecsim](https://qecsim.github.io/) at its inception, and we would like to thank its author David Tuckett for providing us with the first seed of this project.<|MERGE_RESOLUTION|>--- conflicted
+++ resolved
@@ -11,32 +11,12 @@
 
 In its current version, PanQEC implements the following codes
 
-<<<<<<< HEAD
-Install Python3.8 if you haven't already.
-```
-sudo apt-get install python3.8
-```
-Note if you're on a cluster, you may need to refer to your cluster's manual
-about how to load it.
-=======
 * **2D and 3D surface codes**, with periodic/open boundary, on both the rotated and traditional lattices.
 * **Rhombic code**
 * **Fractons codes**: X-Cube model and Haah's code
->>>>>>> 3256f992
 
 We also include an option to Hadamard-deform all those codes, i.e. applying a Hadamard gate on all qubits of a given axis. It includes the **XZZX version of the 2D and 3D surface codes**.
 
-<<<<<<< HEAD
-Create a virtual environment.
-```
-python3.8 -m virtualenv --python=/usr/bin/python3.8 venv
-```
-Note if you're on a cluster, instead of `/usr/bin/python3.8` it might be
-something else, which you can find out using the command
-```
-which python3.8
-```
-=======
 PanQEC also currently offers the following decoders:
 
 * **BP-OSD** (Belief Propagation with Ordered Statistic Decoding), using the library [ldpc](https://github.com/quantumgizmos/ldpc) developed by Joschka Roffe. Works for all codes.
@@ -46,7 +26,6 @@
 
 
 # Setup for development
->>>>>>> 3256f992
 
 Clone the repo and enter the repo
 ```
