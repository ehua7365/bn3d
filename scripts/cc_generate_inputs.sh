paper_dir=temp/paper
mkdir -p "$paper_dir"
sbatch_dir=temp/paper/sbatch
mkdir -p "$sbatch_dir"
mkdir -p temp/paper/share

wall_time="24:00:00"
memory="64GB"

<<<<<<< HEAD
# # Rough runs using BPOSD decoder on toric code
# for repeat in $(seq 1 6); do
#     name=unrot_bposd_xzzx_zbias_$repeat
#     rm -rf $paper_dir/$name/inputs
#     rm -rf $paper_dir/$name/logs
#     bn3d generate-input -i "$paper_dir/$name/inputs" \
#         --lattice kitaev --boundary toric --deformation xzzx --ratio equal  \
#         --sizes "9,13,17,21" --decoder BeliefPropagationOSDDecoder --bias Z \
#         --eta "30,100" --prob "0:0.5:0.02"
#     bn3d cc-sbatch --data_dir "$paper_dir/$name" --n_array 50 --memory $memory \
#         --wall_time "$wall_time" --trials 1667 --split 1 $sbatch_dir/$name.sbatch
# 
#     name=unrot_bposd_undef_zbias_$repeat
#     rm -rf $paper_dir/$name/inputs
#     rm -rf $paper_dir/$name/logs
#     bn3d generate-input -i "$paper_dir/$name/inputs" \
#         --lattice kitaev --boundary toric --deformation none --ratio equal \
#         --sizes "9,13,17,21" --decoder BeliefPropagationOSDDecoder --bias Z \
#         --eta "30,100" --prob "0:0.5:0.02"
#     bn3d cc-sbatch --data_dir "$paper_dir/$name" --n_array 50 --memory $memory \
#         --wall_time "$wall_time" --trials 1667 --split 1 $sbatch_dir/$name.sbatch
# done

# # Subthreshold scaling coprime 4k+2 runs for scaling with distance.
# for repeat in $(seq 1 10); do
#     name=sts_coprime_scaling_eta300_$repeat
#     rm -rf $paper_dir/$name/inputs
#     rm -rf $paper_dir/$name/logs
#     sizes="6,10,14,18"
#     bn3d generate-input -i "$paper_dir/$name/inputs" \
#         --code_class LayeredRotatedToricCode --noise_class DeformedXZZXErrorModel \
#         --ratio coprime \
#         --sizes "$sizes" --decoder BeliefPropagationOSDDecoder --bias Z \
#         --eta "inf" --prob "0.08:0.12:0.01"
#     bn3d cc-sbatch --data_dir "$paper_dir/$name" --n_array 5 --memory $memory \
#         --wall_time "$wall_time" --trials 50000 --split 32 $sbatch_dir/$name.sbatch
# done
# 
# # Threshold runs for coprime 4k+2.
# name=thr_coprime_scaling_eta300
# rm -rf $paper_dir/$name/inputs
# rm -rf $paper_dir/$name/logs
# sizes="6,10,14,18"
# bn3d generate-input -i "$paper_dir/$name/inputs" \
#     --code_class LayeredRotatedToricCode --noise_class DeformedXZZXErrorModel \
#     --ratio coprime \
#     --sizes "$sizes" --decoder BeliefPropagationOSDDecoder --bias Z \
#     --eta "300" --prob "0.20:0.40:0.02"
# bn3d cc-sbatch --data_dir "$paper_dir/$name" --n_array 12 --memory $memory \
#     --wall_time "$wall_time" --trials 10000 --split 32 $sbatch_dir/$name.sbatch



# Extra rhombic
common_name=det_rhombic_bposd_xzzx_xbias_extra
name=${common_name}_temp
rm -rf $paper_dir/$name/inputs
rm -rf $paper_dir/$name/logs
sizes="10,14,18,20"
bn3d generate-input -i "$paper_dir/$name/inputs" \
    --code_class RhombicCode --noise_class DeformedRhombicErrorModel \
    --ratio equal \
    --sizes "$sizes" --decoder BeliefPropagationOSDDecoder --bias X \
    --eta "1000" --prob "0.50"
bn3d generate-input -i "$paper_dir/$name/inputs" \
    --code_class RhombicCode --noise_class DeformedRhombicErrorModel \
    --ratio equal \
    --sizes "$sizes" --decoder BeliefPropagationOSDDecoder --bias X \
    --eta "inf" --prob "0.30:0.50:0.02"

for repeat in $(seq 1 40); do
    name=${common_name}_${repeat}
    mkdir -p $paper_dir/$name
    rm -rf $paper_dir/$name/inputs
    rm -rf $paper_dir/$name/logs
    cp -R $paper_dir/${common_name}_temp/inputs $paper_dir/$name/inputs
    bn3d cc-sbatch --data_dir "$paper_dir/$name" --n_array 13 --memory "$memory" \
        --wall_time "$wall_time" --trials 250 --split 4 $sbatch_dir/$name.sbatch
done

rm -rf $paper_dir/${common_name}_temp
=======
# Rough runs using BPOSD decoder on toric code
for repeat in $(seq 1 6); do
    name=unrot_bposd_xzzx_zbias_$repeat
    rm -rf $paper_dir/$name/inputs
    rm -rf $paper_dir/$name/logs
    panqec generate-input -i "$paper_dir/$name/inputs" \
        --lattice kitaev --boundary toric --deformation xzzx --ratio equal  \
        --sizes "9,13,17,21" --decoder BeliefPropagationOSDDecoder --bias Z \
        --eta "30,100" --prob "0:0.5:0.02"
    panqec cc-sbatch --data_dir "$paper_dir/$name" --n_array 50 --memory $memory \
        --wall_time "$wall_time" --trials 1667 --split 1 $sbatch_dir/$name.sbatch

    name=unrot_bposd_undef_zbias_$repeat
    rm -rf $paper_dir/$name/inputs
    rm -rf $paper_dir/$name/logs
    panqec generate-input -i "$paper_dir/$name/inputs" \
        --lattice kitaev --boundary toric --deformation none --ratio equal \
        --sizes "9,13,17,21" --decoder BeliefPropagationOSDDecoder --bias Z \
        --eta "30,100" --prob "0:0.5:0.02"
    panqec cc-sbatch --data_dir "$paper_dir/$name" --n_array 50 --memory $memory \
        --wall_time "$wall_time" --trials 1667 --split 1 $sbatch_dir/$name.sbatch
done
>>>>>>> 3256f992
<|MERGE_RESOLUTION|>--- conflicted
+++ resolved
@@ -7,27 +7,26 @@
 wall_time="24:00:00"
 memory="64GB"
 
-<<<<<<< HEAD
 # # Rough runs using BPOSD decoder on toric code
 # for repeat in $(seq 1 6); do
 #     name=unrot_bposd_xzzx_zbias_$repeat
 #     rm -rf $paper_dir/$name/inputs
 #     rm -rf $paper_dir/$name/logs
-#     bn3d generate-input -i "$paper_dir/$name/inputs" \
+#     panqec generate-input -i "$paper_dir/$name/inputs" \
 #         --lattice kitaev --boundary toric --deformation xzzx --ratio equal  \
 #         --sizes "9,13,17,21" --decoder BeliefPropagationOSDDecoder --bias Z \
 #         --eta "30,100" --prob "0:0.5:0.02"
-#     bn3d cc-sbatch --data_dir "$paper_dir/$name" --n_array 50 --memory $memory \
+#     panqec cc-sbatch --data_dir "$paper_dir/$name" --n_array 50 --memory $memory \
 #         --wall_time "$wall_time" --trials 1667 --split 1 $sbatch_dir/$name.sbatch
 # 
 #     name=unrot_bposd_undef_zbias_$repeat
 #     rm -rf $paper_dir/$name/inputs
 #     rm -rf $paper_dir/$name/logs
-#     bn3d generate-input -i "$paper_dir/$name/inputs" \
+#     panqec generate-input -i "$paper_dir/$name/inputs" \
 #         --lattice kitaev --boundary toric --deformation none --ratio equal \
 #         --sizes "9,13,17,21" --decoder BeliefPropagationOSDDecoder --bias Z \
 #         --eta "30,100" --prob "0:0.5:0.02"
-#     bn3d cc-sbatch --data_dir "$paper_dir/$name" --n_array 50 --memory $memory \
+#     panqec cc-sbatch --data_dir "$paper_dir/$name" --n_array 50 --memory $memory \
 #         --wall_time "$wall_time" --trials 1667 --split 1 $sbatch_dir/$name.sbatch
 # done
 
@@ -37,12 +36,12 @@
 #     rm -rf $paper_dir/$name/inputs
 #     rm -rf $paper_dir/$name/logs
 #     sizes="6,10,14,18"
-#     bn3d generate-input -i "$paper_dir/$name/inputs" \
+#     panqec generate-input -i "$paper_dir/$name/inputs" \
 #         --code_class LayeredRotatedToricCode --noise_class DeformedXZZXErrorModel \
 #         --ratio coprime \
 #         --sizes "$sizes" --decoder BeliefPropagationOSDDecoder --bias Z \
 #         --eta "inf" --prob "0.08:0.12:0.01"
-#     bn3d cc-sbatch --data_dir "$paper_dir/$name" --n_array 5 --memory $memory \
+#     panqec cc-sbatch --data_dir "$paper_dir/$name" --n_array 5 --memory $memory \
 #         --wall_time "$wall_time" --trials 50000 --split 32 $sbatch_dir/$name.sbatch
 # done
 # 
@@ -51,12 +50,12 @@
 # rm -rf $paper_dir/$name/inputs
 # rm -rf $paper_dir/$name/logs
 # sizes="6,10,14,18"
-# bn3d generate-input -i "$paper_dir/$name/inputs" \
+# panqec generate-input -i "$paper_dir/$name/inputs" \
 #     --code_class LayeredRotatedToricCode --noise_class DeformedXZZXErrorModel \
 #     --ratio coprime \
 #     --sizes "$sizes" --decoder BeliefPropagationOSDDecoder --bias Z \
 #     --eta "300" --prob "0.20:0.40:0.02"
-# bn3d cc-sbatch --data_dir "$paper_dir/$name" --n_array 12 --memory $memory \
+# panqec cc-sbatch --data_dir "$paper_dir/$name" --n_array 12 --memory $memory \
 #     --wall_time "$wall_time" --trials 10000 --split 32 $sbatch_dir/$name.sbatch
 
 
@@ -67,12 +66,12 @@
 rm -rf $paper_dir/$name/inputs
 rm -rf $paper_dir/$name/logs
 sizes="10,14,18,20"
-bn3d generate-input -i "$paper_dir/$name/inputs" \
+panqec generate-input -i "$paper_dir/$name/inputs" \
     --code_class RhombicCode --noise_class DeformedRhombicErrorModel \
     --ratio equal \
     --sizes "$sizes" --decoder BeliefPropagationOSDDecoder --bias X \
     --eta "1000" --prob "0.50"
-bn3d generate-input -i "$paper_dir/$name/inputs" \
+panqec generate-input -i "$paper_dir/$name/inputs" \
     --code_class RhombicCode --noise_class DeformedRhombicErrorModel \
     --ratio equal \
     --sizes "$sizes" --decoder BeliefPropagationOSDDecoder --bias X \
@@ -84,32 +83,8 @@
     rm -rf $paper_dir/$name/inputs
     rm -rf $paper_dir/$name/logs
     cp -R $paper_dir/${common_name}_temp/inputs $paper_dir/$name/inputs
-    bn3d cc-sbatch --data_dir "$paper_dir/$name" --n_array 13 --memory "$memory" \
+    panqec cc-sbatch --data_dir "$paper_dir/$name" --n_array 13 --memory "$memory" \
         --wall_time "$wall_time" --trials 250 --split 4 $sbatch_dir/$name.sbatch
 done
 
-rm -rf $paper_dir/${common_name}_temp
-=======
-# Rough runs using BPOSD decoder on toric code
-for repeat in $(seq 1 6); do
-    name=unrot_bposd_xzzx_zbias_$repeat
-    rm -rf $paper_dir/$name/inputs
-    rm -rf $paper_dir/$name/logs
-    panqec generate-input -i "$paper_dir/$name/inputs" \
-        --lattice kitaev --boundary toric --deformation xzzx --ratio equal  \
-        --sizes "9,13,17,21" --decoder BeliefPropagationOSDDecoder --bias Z \
-        --eta "30,100" --prob "0:0.5:0.02"
-    panqec cc-sbatch --data_dir "$paper_dir/$name" --n_array 50 --memory $memory \
-        --wall_time "$wall_time" --trials 1667 --split 1 $sbatch_dir/$name.sbatch
-
-    name=unrot_bposd_undef_zbias_$repeat
-    rm -rf $paper_dir/$name/inputs
-    rm -rf $paper_dir/$name/logs
-    panqec generate-input -i "$paper_dir/$name/inputs" \
-        --lattice kitaev --boundary toric --deformation none --ratio equal \
-        --sizes "9,13,17,21" --decoder BeliefPropagationOSDDecoder --bias Z \
-        --eta "30,100" --prob "0:0.5:0.02"
-    panqec cc-sbatch --data_dir "$paper_dir/$name" --n_array 50 --memory $memory \
-        --wall_time "$wall_time" --trials 1667 --split 1 $sbatch_dir/$name.sbatch
-done
->>>>>>> 3256f992
+rm -rf $paper_dir/${common_name}_temp