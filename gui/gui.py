--- conflicted
+++ resolved
@@ -65,11 +65,7 @@
     indices = {}
 
     if code_name == 'toric2d':
-<<<<<<< HEAD
         code = ToricCode(Lx, Ly)
-=======
-        code = ToricCode(Lx, Lx)
->>>>>>> 33eb1ff5
 
         n_qubits = code.n_k_d[0]
         n_stabilizers = code.stabilizers.shape[0]
