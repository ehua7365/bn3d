--- conflicted
+++ resolved
@@ -1,27 +1,15 @@
 import { Interface } from './gui.js'
 
-<<<<<<< HEAD
-import { TopologicalCode } from './topologicalCode.js';
-
-var defaultCode = codeDimension == 2 ? 'Toric 2D' : 'Toric 3D';
-var defaultSize = codeDimension == 2 ? 4 : 4;
-=======
 var defaultCode = codeDimension == 2 ? 'Toric 2D' : 'Toric 3D';
 var defaultSize = codeDimension == 2 ? 4 : 3;
->>>>>>> 3ac49797
 
 const params = {
     dimension: codeDimension,
     errorProbability: 0.1,
-<<<<<<< HEAD
-    L: defaultSize,
-    noiseDeformationName: 'XZZX',
-=======
     Lx: defaultSize,
     Ly: defaultSize,
     Lz: defaultSize,
     noiseDeformationName: 'None',
->>>>>>> 3ac49797
     decoder: 'BP-OSD',
     max_bp_iter: 20,
     alpha: 0.4,
