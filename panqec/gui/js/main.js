import { Interface } from './gui.js'

<<<<<<< HEAD
var defaultCode = codeDimension == 2 ? 'Planar 2D' : 'Toric 3D';
var defaultSize = codeDimension == 2 ? 4 : 4;
=======
import { TopologicalCode } from './topologicalCode.js';

var defaultCode = codeDimension == 2 ? 'Toric 2D' : 'Toric 3D';
var defaultSize = codeDimension == 2 ? 6 : 4;
>>>>>>> a9dd27e7

const params = {
    dimension: codeDimension,
    errorProbability: 0.1,
<<<<<<< HEAD
    Lx: defaultSize,
    Ly: defaultSize,
    Lz: defaultSize,
=======
    L: defaultSize,
>>>>>>> a9dd27e7
    noiseDeformationName: 'None',
    decoder: 'BP-OSD',
    max_bp_iter: 20,
    alpha: 0.4,
    beta: 0,
    channel_update: false,
    errorModel: 'Depolarizing',
    codeName: defaultCode,
    rotated: true,
    coprime: false,
    codeDeformationName: 'None'
};

const colors = {
    background: 0x102542
};

const keycode = {'d': 68, 'r': 82, 'backspace': 8, 'o': 79, 'x': 88, 'z': 90};

var gui = new Interface(params, colors, keycode);

gui.init()
gui.buildInstructions();
gui.buildReturnArrow();
gui.buildMenu();
gui.animate();<|MERGE_RESOLUTION|>--- conflicted
+++ resolved
@@ -1,25 +1,14 @@
 import { Interface } from './gui.js'
 
-<<<<<<< HEAD
 var defaultCode = codeDimension == 2 ? 'Planar 2D' : 'Toric 3D';
 var defaultSize = codeDimension == 2 ? 4 : 4;
-=======
-import { TopologicalCode } from './topologicalCode.js';
-
-var defaultCode = codeDimension == 2 ? 'Toric 2D' : 'Toric 3D';
-var defaultSize = codeDimension == 2 ? 6 : 4;
->>>>>>> a9dd27e7
 
 const params = {
     dimension: codeDimension,
     errorProbability: 0.1,
-<<<<<<< HEAD
     Lx: defaultSize,
     Ly: defaultSize,
     Lz: defaultSize,
-=======
-    L: defaultSize,
->>>>>>> a9dd27e7
     noiseDeformationName: 'None',
     decoder: 'BP-OSD',
     max_bp_iter: 20,
