--- conflicted
+++ resolved
@@ -5,11 +5,7 @@
 
 import { TopologicalCode } from './topologicalCode.js';
 
-<<<<<<< HEAD
-var defaultCode = codeDimension == 2 ? 'Toric 2D' : 'Quasi 2D';
-=======
 var defaultCode = codeDimension == 2 ? 'Toric 2D' : 'Toric 3D';
->>>>>>> 14dba1b6
 var defaultSize = codeDimension == 2 ? 6 : 4;
 
 const params = {
