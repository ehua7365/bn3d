--- conflicted
+++ resolved
@@ -150,6 +150,10 @@
             self.send_decoder_names, methods=['POST']
         )
         self.app.add_url_rule(
+            "/deformation-names", "deformation-names",
+            self.send_deformation_names, methods=['POST']
+        )
+        self.app.add_url_rule(
             "/code-data", "code-data",
             self.send_code_data, methods=['POST']
         )
@@ -198,6 +202,12 @@
                 decoder_names.append(decoder_name)
 
         return json.dumps(decoder_names)
+
+    def send_deformation_names(self):
+        code_name = request.json['code_name']
+        deformation_names = codes[code_name].deformation_names
+
+        return json.dumps(deformation_names)
 
     def send_code_data(self):
         rotated_picture = request.json['rotated_picture']
@@ -267,130 +277,6 @@
         rx, ry, rz = noise_directions[error_model_name]
         error_model = error_models[noise_deformation](rx, ry, rz)
 
-<<<<<<< HEAD
-        @self.app.route('/code-names', methods=['POST'])
-        def send_code_names():
-            dim = request.json['dimension']
-            code_names = self.code_names[f'{dim}d']
-
-            return json.dumps(code_names)
-
-        @self.app.route('/decoder-names', methods=['POST'])
-        def send_decoder_names():
-            code_name = request.json['code_name']
-            code_id = codes[code_name].__name__
-
-            decoder_names = []
-
-            for decoder_name, decoder_class in decoders.items():
-                if (decoder_class.allowed_codes is None
-                   or code_id in decoder_class.allowed_codes):
-                    decoder_names.append(decoder_name)
-
-            return json.dumps(decoder_names)
-
-        @self.app.route('/deformation-names', methods=['POST'])
-        def send_deformation_names():
-            code_name = request.json['code_name']
-            deformation_names = codes[code_name].deformation_names
-
-            return json.dumps(deformation_names)
-
-        @self.app.route('/code-data', methods=['POST'])
-        def send_code_data():
-            rotated_picture = request.json['rotated_picture']
-
-            code = self._instantiate_code(request.json)
-
-            qubits = [code.qubit_representation(location, rotated_picture)
-                      for location in code.qubit_coordinates]
-            stabilizers = [code.stabilizer_representation(location,
-                                                          rotated_picture)
-                           for location in code.stabilizer_coordinates]
-
-            logical_z = code.logicals_z
-            logical_x = code.logicals_x
-
-            # print(code.stabilizer_matrix.toarray().tolist())
-
-            return json.dumps({'H': code.stabilizer_matrix.toarray().tolist(),
-                               'qubits': qubits,
-                               'stabilizers': stabilizers,
-                               'logical_z': logical_z.tolist(),
-                               'logical_x': logical_x.tolist()})
-
-        @self.app.route('/decode', methods=['POST'])
-        def send_correction():
-            content = request.json
-            syndrome = np.array(content['syndrome'])
-            p = content['p']
-            noise_deformation = content['noise_deformation']
-            max_bp_iter = content['max_bp_iter']
-            alpha = content['alpha']
-            beta = content['beta']
-            decoder_name = content['decoder']
-            error_model_name = content['error_model']
-
-            code = self._instantiate_code(content)
-
-            rx, ry, rz = noise_directions[error_model_name]
-            error_model = error_models[noise_deformation](rx, ry, rz)
-
-            kwargs = {}
-            if decoder_name in ['BP-OSD', 'MBP']:
-                kwargs['max_bp_iter'] = max_bp_iter
-            if decoder_name == 'BP-OSD':
-                kwargs['osd_order'] = 0
-            if decoder_name == 'MBP':
-                kwargs['alpha'] = alpha
-                kwargs['beta'] = beta
-
-            decoder = self.decoders[decoder_name](code, error_model, p,
-                                                  **kwargs)
-
-            correction = decoder.decode(syndrome)
-
-            correction_x = correction[:code.n]
-            correction_z = correction[code.n:]
-
-            return json.dumps({'x': correction_x.tolist(),
-                               'z': correction_z.tolist()})
-
-        @self.app.route('/new-errors', methods=['POST'])
-        def send_random_errors():
-            content = request.json
-            p = content['p']
-            noise_deformation = content['noise_deformation']
-            error_model_name = content['error_model']
-
-            code = self._instantiate_code(content)
-
-            rx, ry, rz = noise_directions[error_model_name]
-            error_model = error_models[noise_deformation](rx, ry, rz)
-
-            errors = error_model.generate(code, p)
-
-            bsf_to_str_map = {(0, 0): 'I', (1, 0): 'X', (0, 1): 'Z',
-                              (1, 1): 'Y'}
-            error_spec = [
-                (
-                    bsf_to_str_map[
-                        (errors[i_qubit], errors[i_qubit + code.n])
-                    ],
-                    [
-                        coords for index, coords in enumerate(
-                            code.qubit_coordinates
-                        )
-                        if index == i_qubit
-                    ][0]
-                )
-                for i_qubit in range(code.n)
-            ]
-            error_spec = [spec for spec in error_spec if spec[0] != 'I']
-            return json.dumps(errors.tolist())
-
-        self.app.run(port=port)
-=======
         errors = error_model.generate(code, p)
 
         bsf_to_str_map = {(0, 0): 'I', (1, 0): 'X', (0, 1): 'Z',
@@ -411,7 +297,6 @@
         ]
         error_spec = [spec for spec in error_spec if spec[0] != 'I']
         return json.dumps(errors.tolist())
->>>>>>> ce8ef982
 
 
 def open_browser(port):
