--- conflicted
+++ resolved
@@ -7,10 +7,7 @@
     Flask, send_from_directory, request, json, render_template
 )
 from flask_cors import CORS
-<<<<<<< HEAD
-=======
-
->>>>>>> bd6ebe85
+
 from panqec.codes import (
     Toric2DCode, RotatedPlanar2DCode, Planar2DCode,
     Toric3DCode, RotatedPlanar3DCode, RhombicToricCode, RhombicPlanarCode,
@@ -65,10 +62,7 @@
     def __init__(self, json_file: Optional[str] = None):
         self.app = Flask(__name__)
         CORS(self.app)
-<<<<<<< HEAD
-=======
-
->>>>>>> bd6ebe85
+
         self.codes = codes
         self.decoders = decoders
         self._code_names = {}
