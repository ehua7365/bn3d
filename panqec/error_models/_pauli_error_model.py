import functools
from typing import Tuple
import numpy as np
from panqec.codes import StabilizerCode
from . import BaseErrorModel
from panqec.bpauli import pauli_to_bsf


class PauliErrorModel(BaseErrorModel):
    """Pauli channel IID noise model."""

    def __init__(self, r_x: float, r_y: float, r_z: float):
        """Initialize Pauli error model at a given rate of X, Y and Z errors,
        i.e. $P(u) = p * r_u$ for $u \in \{X, Y, Z\}$, $p$ the total error
        rate, and $P(u)$ the probability of getting the error $u$ on each
        qubit.

        Parameters
        ----------
        r_x : float
            Rate of X errors
        r_y : float
            Rate of Y errors
        r_z : float
            Rate of Z errors
        """
        if not np.isclose(r_x + r_y + r_z, 1):
            raise ValueError(
                f'Noise direction ({r_x}, {r_y}, {r_z}) does not sum to 1.0'
            )
        self._direction = r_x, r_y, r_z

    @property
    def direction(self) -> Tuple[float, float, float]:
        """Rate of X, Y and Z errors, as given when initializing the error model

        Returns
        -------
        (r_x, r_y, r_z): Tuple[float]
            Rate of X, Y and Z errors
        """
        return self._direction

    @property
    def label(self):
        return 'Pauli X{:.4f}Y{:.4f}Z{:.4f}'.format(*self.direction)

    def generate(self, code: StabilizerCode, error_rate: float, rng=None):
        rng = np.random.default_rng() if rng is None else rng

        p_i, p_x, p_y, p_z = self.probability_distribution(code, error_rate)

        error_pauli = ''.join([rng.choice(
            ('I', 'X', 'Y', 'Z'),
            p=[p_i[i], p_x[i], p_y[i], p_z[i]]
        ) for i in range(code.n)])

        error = pauli_to_bsf(error_pauli)

        return error

    @functools.lru_cache()
    def probability_distribution(
<<<<<<< HEAD
        self, code: StabilizerCode, error_rate: float
    ) -> Tuple:
=======
        self, code: StabilizerCode, probability: float
    ) -> Tuple[np.ndarray, np.ndarray, np.ndarray, np.ndarray]:
>>>>>>> 494a90d7
        n = code.n
        r_x, r_y, r_z = self.direction

        p_i = (1 - error_rate) * np.ones(n)
        p_x = (r_x * error_rate) * np.ones(n)
        p_y = (r_y * error_rate) * np.ones(n)
        p_z = (r_z * error_rate) * np.ones(n)

        return p_i, p_x, p_y, p_z

    def get_deformation_indices(self, code: StabilizerCode) -> np.ndarray:
        return np.zeros(code.n, dtype=bool)<|MERGE_RESOLUTION|>--- conflicted
+++ resolved
@@ -61,13 +61,8 @@
 
     @functools.lru_cache()
     def probability_distribution(
-<<<<<<< HEAD
         self, code: StabilizerCode, error_rate: float
     ) -> Tuple:
-=======
-        self, code: StabilizerCode, probability: float
-    ) -> Tuple[np.ndarray, np.ndarray, np.ndarray, np.ndarray]:
->>>>>>> 494a90d7
         n = code.n
         r_x, r_y, r_z = self.direction
 
