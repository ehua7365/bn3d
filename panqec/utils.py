"""
Micellaneous useful utilities.

Many of these are copied from the internet.

:Author:
    Eric Huang
"""
import numpy as np
import json
import hashlib
from panqec.bsparse import is_sparse, to_array
from typing import Callable


def quadratic(x, *params):
<<<<<<< HEAD
    _, _, A, B, C = params
=======
    p_th, nu, A, B, C = params
>>>>>>> bc365719
    return A + B*x + C*x**2


def rescale_prob(x_data, *params):
    """Rescaled physical error rate."""
    p, d = x_data
    p_th, nu, A, B, C = params
    x = (p - p_th)*d**nu
    return x


def get_direction_from_bias_ratio(pauli: str, eta) -> dict:
    """Get noise params given Pauli and bias."""

    if eta == np.inf:
        r_bias = 1.
    else:
        r_bias = eta / (1 + eta)
    r_other = (1 - r_bias) / 2

    params: dict = {}

    if pauli == 'Z':
        params = {'r_x': r_other, 'r_y': r_other, 'r_z': r_bias}
    elif pauli == 'X':
        params = {'r_x': r_bias, 'r_y': r_other, 'r_z': r_other}
    elif pauli == 'Y':
        params = {'r_x': r_other, 'r_y': r_bias, 'r_z': r_other}

    return params


def sizeof_fmt(num, suffix='B'):
    """Size to human readable format.

    From stack overflow.
    """
    for unit in ['', 'Ki', 'Mi', 'Gi', 'Ti', 'Pi', 'Ei', 'Zi']:
        if abs(num) < 1024.0:
            return "%3.1f%s%s" % (num, unit, suffix)
        num /= 1024.0
    return "%.1f%s%s" % (num, 'Yi', suffix)


def nested_map(function: Callable):
    """Return function that applies function to nested lists."""
    def mapper(item):
        if isinstance(item, list):
            return [mapper(x) for x in item]
        else:
            return function(item)

    return mapper


def identity(x):
    return x


class NumpyEncoder(json.JSONEncoder):
    """ Special json encoder for numpy types """
    def default(self, obj):
        if isinstance(obj, np.integer):
            return int(obj)
        elif isinstance(obj, np.floating):
            return float(obj)
        elif isinstance(obj, np.ndarray):
            return obj.tolist()
        return json.JSONEncoder.default(self, obj)


def list_where_str(array):
    return ' '.join(map(
        lambda x: ''.join(map(str, x)),
        sorted(map(tuple, np.array(np.where(array)).T))
    ))


def list_where(array):
    """Get locations of binary list as sorted list of tuples."""
    return sorted(map(tuple, np.array(np.where(array)).T))


def set_where(array):
    """Get locations of binary list as sorted list of tuples."""
    return set(map(tuple, np.array(np.where(array)).T))


def fmt_confidence_interval(
    estimate, left, right, sn=None, unit=None, sn_cutoff=8,
):
    """Format confidence interval for latex."""
    x = estimate
    dx_right = right - estimate
    dx_left = estimate - left
    n_decimals = min(
        -int(np.floor(np.log10(np.abs(dx_left)))),
        -int(np.floor(np.log10(np.abs(dx_right)))),
    )
    leading_magnitude = np.abs(min(dx_left, dx_right))/10**-n_decimals
    if leading_magnitude <= 1.5:
        n_decimals += 1
    if sn is None:
        if np.abs(x) >= 10**sn_cutoff or np.abs(x) <= 10**-sn_cutoff:
            sn = True
        else:
            sn = False
    if sn:
        exponent = int(np.floor(np.log10(np.abs(x))))
        x_mag = np.abs(x)/10**exponent
        dx_mag_left = np.abs(dx_left)/10**exponent
        dx_mag_right = np.abs(dx_right)/10**exponent
    else:
        exponent = 0
        x_mag = np.abs(x)
        dx_mag_left = np.abs(dx_left)
        dx_mag_right = np.abs(dx_right)
    x_round = np.round(x_mag, decimals=n_decimals + exponent)
    dx_left_round = np.round(dx_mag_left, decimals=n_decimals + exponent)
    dx_right_round = np.round(dx_mag_right, decimals=n_decimals + exponent)
    if min(dx_left_round, dx_right_round) > 1.5:
        x_str = str(int(x_round))
    else:
        x_str = str(x_round)
    dx_left_str = str(dx_left_round)
    dx_right_str = str(dx_right_round)

    if sn:
        fmt_str = r'{%s}^{+%s}_{-%s}\times {10}^{%s}' % (
            x_str, dx_right_str, dx_left_str, exponent
        )
        if dx_right_str == dx_left_str:
            fmt_str = r'{(%s\pm %s)}\times {10}^{%s}' % (
                x_str, dx_right_str, exponent
            )
        if x < 0:
            fmt_str = f'-{fmt_str}'
    else:
        fmt_str = r'{%s}^{+%s}_{-%s}' % (x_str, dx_right_str, dx_left_str)
        if dx_left_str == dx_right_str:
            fmt_str = r'{%s}\pm %s' % (x_str, dx_right_str)
    if unit is not None:
        if r'\pm' in fmt_str:
            fmt_str = f'({fmt_str})'
        if unit == r'\%':
            fmt_str += r'\mathrm{%s}' % unit
        else:
            fmt_str += r'\ \mathrm{%s}' % unit
    return f'${fmt_str}$'


def fmt_uncertainty(x, dx, sn=None, sn_cutoff=8, unit=None):
    """Format uncertainty for latex."""
    n_decimals = -int(np.floor(np.log10(np.abs(dx))))
    leading_magnitude = np.abs(dx)/10**-n_decimals
    if leading_magnitude <= 1.5:
        n_decimals += 1
    if sn is None:
        if np.abs(x) >= 10**sn_cutoff or np.abs(x) <= 10**-sn_cutoff:
            sn = True
        else:
            sn = False
    if sn:
        exponent = int(np.floor(np.log10(np.abs(x))))
        x_mag = np.abs(x)/10**exponent
        dx_mag = np.abs(dx)/10**exponent
    else:
        exponent = 0
        x_mag = np.abs(x)
        dx_mag = np.abs(dx)
    x_round = np.round(x_mag, decimals=n_decimals + exponent)
    dx_round = np.round(dx_mag, decimals=n_decimals + exponent)
    if dx_round > 1.5:
        x_str = str(int(x_round))
    else:
        x_str = str(x_round)
    dx_str = str(dx_round)

    if sn:
        fmt_str = r'(%s \pm %s)\times {10}^{%s}' % (
            x_str, dx_str, exponent
        )
        if x < 0:
            fmt_str = f'-{fmt_str}'
    else:
        fmt_str = r'%s \pm %s' % (x_str, dx_str)
        if x < 0:
            fmt_str = f'-({fmt_str})'
    if unit is not None:
        if '(' not in fmt_str:
            fmt_str = f'({fmt_str})'
        fmt_str += r'\ \mathrm{%s}' % unit
    fmt_str = f'${fmt_str}$'
    return fmt_str


def hash_json(dictionary):
    """Produce MD5 hash of dictionary"""
    dict_no_hash = {
        k: v for k, v in dictionary.items()
        if k != 'hash'
    }
    json_string = json.dumps(dict_no_hash, sort_keys=True, indent=2)
    return hashlib.md5(json_string.encode('utf-8')).hexdigest()


def dict_where(signs):
    return set([k for k, v in signs.items() if v])


def face_coords(axis_xyz_list, size):
    """Convert list of (axis, x, y, z) into coordinates."""
    faces = []
    for axis_xyz in axis_xyz_list:
        i, x, y, z = axis_xyz
        lim = 2*np.array(size, dtype=int)
        diff = np.array([[0, 1, 1], [1, 0, 1], [1, 1, 0]], dtype=int)
        new = np.mod(2*np.array([x, y, z], dtype=int) + diff[i], lim)
        faces.append(tuple(new))
    return faces


def edge_coords(axis_xyz_list, size):
    """Convert list of (axis, x, y, z) into coordinates."""
    edges = []
    for axis_xyz in axis_xyz_list:
        i, x, y, z = axis_xyz
        lim = 2*np.array(size, dtype=int)
        diff = np.eye(3, dtype=int)
        new = np.mod(2*np.array([x, y, z], dtype=int) + diff[i], lim)
        edges.append(tuple(new))
    return edges


def format_polynomial(symbol, coefficients, digits=3):
    """Polynomial as nice-looking string."""
    poly_str = ''
    format_str = '{:.%df}' % digits
    for power, coefficient in enumerate(coefficients):
        if coefficient < 0:
            sign = '-'
        else:
            sign = '+'
        magnitude = format_str.format(abs(coefficient))
        if power == 0:
            monomial = ''
        elif power == 1:
            monomial = symbol
        else:
            monomial = f'{symbol}^{power}'
        if coefficient != 0:
            if power == 0:
                if sign == '+':
                    poly_str += f'{magnitude}{monomial}'
                else:
                    poly_str += f'{sign}{magnitude}{monomial}'
            else:
                poly_str += f' {sign} {magnitude}{monomial}'
    return poly_str


def simple_print(a, zeros=True):
    """Print binary array in space-saving manner.

    Examples
    --------
    >>> simple_print(np.eye(3))
    100
    010
    001

    >>> simple_print(np.eye(3), zeros=False)
    1
     1
      1
    """
    if is_sparse(a):
        dense = to_array(a)
    else:
        dense = a

    if len(dense.shape) == 1:
        dense = np.array([dense])

    for row in dense:
        row_str = ''
        for entry in row:
            if entry == 0:
                if zeros:
                    row_str += '0'
                else:
                    row_str += ' '
            else:
                row_str += '1'
        print(row_str.rstrip())


def find_nearest(array, value):
    """Find the nearest element in array to given value.

    Parameters
    ----------
    array : Union[List, np.ndarray]
        The array with values in it.
    value : Union[float, int]
        The value to compare to.

    Returns
    -------
    nearest_value : Union[float, int]
        The element in the array that is nearest to the given value.
    """
    array = np.asarray(array)
    idx = (np.abs(array - value)).argmin()
    return array[idx]<|MERGE_RESOLUTION|>--- conflicted
+++ resolved
@@ -14,11 +14,7 @@
 
 
 def quadratic(x, *params):
-<<<<<<< HEAD
-    _, _, A, B, C = params
-=======
     p_th, nu, A, B, C = params
->>>>>>> bc365719
     return A + B*x + C*x**2
 
 
