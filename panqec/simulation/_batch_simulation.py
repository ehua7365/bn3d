"""API for running simulations."""

import os
import json
from json import JSONDecodeError
import datetime
import itertools
from typing import List, Dict, Callable, Union, Any, Optional, Tuple, Iterable
import numpy as np
import matplotlib.pyplot as plt
import pandas as pd
from panqec.codes import StabilizerCode
from panqec.decoders import BaseDecoder
from panqec.error_models import BaseErrorModel
from panqec.config import (
    CODES, ERROR_MODELS, DECODERS
)
from panqec.utils import identity, load_json, save_json
from . import (
    BaseSimulation, DirectSimulation, SplittingSimulation,
    ClusterStateSimulation
)
<<<<<<< HEAD
=======
from panqec.analysis import Analysis
>>>>>>> a9dd27e7


def run_file(
    input_file: str,
    output_file: str,
    n_trials: int,
    progress: Callable = identity,
    log_file: Optional[str] = None,
    verbose: bool = True,
):
    """Run an input json file.

    Parameters
    ----------
    input_file : str
        Path to the input json file.
    output_file: str
        Path to the json file that will contain the results.
    n_trials : int
        The number of MCMC trials to do.
    progress : Callable
        Callable function
    verbose: bool,
        Verbosity of the output
    Returns
    -------
    None
    """
    print(f"Run file {input_file}")

    batch_sim = read_input_json(input_file, output_file, log_file=log_file)

    if verbose:
        print(f'running {len(batch_sim._simulations)} simulations:')
        for simulation in batch_sim._simulations:
            code = simulation.code.label
            noise = simulation.error_model.label
            if isinstance(simulation, SplittingSimulation):
                decoder = simulation.decoders[0].label
                error_rates = simulation.error_rates
                print(f'{code}, {noise}, {decoder}, {error_rates}')
            elif isinstance(simulation, DirectSimulation):
                decoder = simulation.decoder.label
                error_rate = simulation.error_rate
                print(f'{code}, {noise}, {decoder}, {error_rate}')
    batch_sim.run(n_trials, progress=progress)


class BatchSimulation():
    """Holds and controls many simulations.

    Parameters
    ----------
    label : str
        The label of the files.
    output_file : str
        Path to the file (.json or .json.gz) that will store
        the simulation results
    label: str
        Label of the batch simulation
    on_update : Callable
        Function that gets called on every update.
    update_frequency : int
        Frequency at which to update results.
    save_frequency : int
        Frequency at which to write results to file on disk.
    method: str
        The method can be either "direct" or "splitting".
        The direct method samples independent errors at each iteration,
        while the splitting method (by Bravyi & Vargo) uses MCMC to
        determine the next error to sample.
        Ref: arXiv:1308.6270
    """

    _simulations: List[BaseSimulation]
    update_frequency: int
    save_frequency: int
    _output_file: str

    def __init__(
        self,
        output_file: str,
        label='unlabelled',
        on_update: Callable = identity,
        update_frequency: int = 5,
        save_frequency: int = 1,
        method: str = "direct",
        log_file: Optional[str] = None,
        verbose: bool = True,
    ):
        self._simulations = []
        self.code: Dict = {}
        self.decoder: Dict = {}
        self.update_frequency = update_frequency
        self.save_frequency = save_frequency
        self.label = label
        self.method = method
        self.verbose = verbose
        self._output_file = output_file
        self._log_file = log_file

    def __getitem__(self, *args):
        return self._simulations.__getitem__(*args)

    def __iter__(self):
        return self._simulations.__iter__()

    def __next__(self):
        return self._simulations.__next__()

    def __len__(self):
        return self._simulations.__len__()

    def append(self, simulation: BaseSimulation):
        """Append a simulation to the current BatchSimulation.

        Parameters
        ----------
        simulation: BaseSimulation
            The simulation to append.
        """
        self._simulations.append(simulation)

    def load_results(self):
        """Load results from disk."""
        for simulation in self._simulations:
            simulation.load_results(self._output_file)

    def on_update(self, n_trials: int):
        """Function that gets called on every update.
        It uses the total number of runs, `n_trials`, to estimate
        the remaining time
        """
        pass

    def estimate_remaining_time(self, n_trials: int):
        """Estimate remaining time given target n_trials.

        Parameters
        ----------
        n_trials : int
            The target total number of trials.
        """
        return sum(
            (n_trials - sim.n_results)*sim.wall_time/sim.n_results
            for sim in self._simulations
            if sim.n_results != 0
        )

    @property
    def wall_time(self):
        """Total time run so far."""
        return sum(sim.wall_time for sim in self._simulations)

    def run(self, n_trials, progress: Callable = identity):
        """Perform the running.

        Parameters
        ----------
        n_trials : int
            Number of trials to run.
        progress : Callable
            The progress bar, such as tqdm.
        """
        try:
            self._run(n_trials, progress=progress)
        except KeyboardInterrupt:
            print('Simulation paused')

    def _run(self, n_trials, progress: Callable = identity):
        self.load_results()

        # Use the maximum remaining trials to overestimate how much is
        # remaining for purposes of reporting progress to give a conservative
        # estimate of what is left without disappointing the user.
        min_current_trial = min([
            simulation.n_results for simulation in self._simulations
        ])

<<<<<<< HEAD
        if self.method == 'cluster-state':
            for simulation in progress(self._simulations):
                simulation.run(n_trials)
                self.save_file()

        else:
            for i_trial in progress(list(range(min_current_trial, n_trials))):
                for simulation in self._simulations:
                    if simulation.n_results < n_trials:
                        simulation.run(1)
                if i_trial > 0:
                    if i_trial % self.update_frequency == 0:
                        self.on_update()
                    if i_trial % self.save_frequency == 0:
                        self.save_results()
                if i_trial == n_trials - 1:
                    self.on_update()
                    self.save_results()
=======
        for i_trial in progress(list(range(min_current_trial, n_trials))):
            for simulation in self._simulations:
                if simulation.n_results < n_trials:
                    simulation.run(1)
            if i_trial > 0:
                if i_trial % self.update_frequency == 0:
                    self.on_update(n_trials)
                if i_trial % self.save_frequency == 0:
                    self.save_results()
            if i_trial == n_trials - 1:
                self.on_update(n_trials)
                self.save_results()
>>>>>>> a9dd27e7

                self._log_progress(i_trial, n_trials)

        # for simulation in self._simulations:
        #     if self.verbose:
        #         print(f"\nPost-processing {simulation.label}")
        #     simulation.postprocess()

    def _save_results(self):
        self._update_file(
            self.get_results_to_save()
        )

    def save_file(self):
        """Do a complete save of the file."""
        combined_data = []
        for simulation in self._simulations:
            combined_data.append(simulation.get_results_to_save())

        # Create output directory if it does not exist yet
        output_dir = os.path.dirname(self._output_file)
        if output_dir == '':
            output_dir = os.getcwd()

        if not os.path.exists(output_dir):
            os.makedirs(output_dir)

        save_json(combined_data, self._output_file)

    def _log_progress(self, i_trial, n_trials):
        if self._log_file is not None:
            with open(self._log_file, "w") as f:
                f.write(f"{i_trial+1}/{n_trials}")

    def _update_file(self, new_data: list) -> None:
        """Update only the results to one file."""

        # First time file does not exist, so write it to start.
        if not os.path.isfile(self._output_file):
            self.save_file()

        # Write the updated list to the .json or .json.gz file.
        save_json(new_data, self._output_file)

    def load_file(self):
        pass

    def save_results(self):
        try:
            self._save_results()

        # Do not give up saving results during keyboard interrupt.
        except KeyboardInterrupt:
            print('Simulation paused. Saving results. Do not interrupt again')
            self._save_results()
            print('Results saved')
            raise KeyboardInterrupt('Simulation paused')

    def get_results(self):
        results = []
        for simulation in self._simulations:
            simulation_data = simulation.get_results()
            results.append(simulation_data)
        return results

    def get_results_to_save(self):
        results = []
        for simulation in self._simulations:
            simulation_data = simulation.get_results_to_save()
            results.append(simulation_data)
        return results

    def get_results_df(self):
        batch_results = self.get_results()
        # print(
        #     'wall_time =',
        #     str(datetime.timedelta(seconds=batch_sim.wall_time))
        # )
        # print('n_trials = ', min(sim.n_results for sim in batch_sim))
        for sim, batch_result in zip(self, batch_results):
            n_logicals = batch_result['k']

            # Small fix for the current situation. TO REMOVE in later versions
            if n_logicals == -1:
                n_logicals = 1

            batch_result['noise_direction'] = sim.error_model.direction

            if self.method == 'direct' or self.method == 'cluster-state':
                if len(sim.results['effective_error']) > 0:
                    batch_result['p_x'] = np.array(
                        sim.results['effective_error']
                    )[:, :n_logicals].any(axis=1).mean()
                    batch_result['p_x_se'] = np.sqrt(
                        batch_result['p_x']*(1 - batch_result['p_x'])
                        / (sim.n_results + 1)
                    )
                    batch_result['p_z'] = np.array(
                        sim.results['effective_error']
                    )[:, n_logicals:].any(axis=1).mean()
                    batch_result['p_z_se'] = np.sqrt(
                        batch_result['p_z']*(1 - batch_result['p_z'])
                        / (sim.n_results + 1)
                    )
                else:
                    batch_result['p_x'] = np.nan
                    batch_result['p_x_se'] = np.nan
                    batch_result['p_z'] = np.nan
                    batch_result['p_z_se'] = np.nan

        results = batch_results

        results_df = pd.DataFrame(results)

        if self.method == 'splitting':
            results_df = results_df.explode(['error_rates', 'p_est', 'p_se'])

        return results_df

    def activate_live_update(self):
        self.on_update = self._update_plot

    def _update_plot(self, n_trials: int):
        import IPython

        plt.clf()

        remaining_time = self.estimate_remaining_time(n_trials)

        analysis = Analysis(self._output_file, verbose=False)
        analysis.plot_thresholds(
            include_threshold_estimate=False,
            include_main_title=False,
            include_sector_title=False
        )
        plt.title(
            f'Time remaining '
            f'{datetime.timedelta(seconds=int(remaining_time))}'
        )

        IPython.display.clear_output(wait=True)
        IPython.display.display(plt.gcf())


def _parse_parameters_range(parameters):
    parameters_range = [{}]
    if len(parameters) > 0:
        if isinstance(parameters, list):
            parameters_range = parameters
        elif isinstance(parameters, dict):
            parameters_range = [parameters]
        else:
            parameters_range = [parameters]
    return parameters_range


def _parse_all_ranges(data: dict) -> Tuple[list, list, list, list]:
    if 'parameters' in data['code']:
        params_range = _parse_parameters_range(data['code']['parameters'])
        code_range = []
        for params in params_range:
            code_range.append(data['code'].copy())
            code_range[-1]['parameters'] = params

    noise_range: List[Dict] = [{}]
    if 'parameters' in data['error_model']:
        params_range = _parse_parameters_range(
            data['error_model']['parameters']
        )
        noise_range = []
        for params in params_range:
            noise_range.append(data['error_model'].copy())
            noise_range[-1]['parameters'] = params

    decoder_range: List[Dict] = [{}]
    parameters = []
    if 'parameters' in data['decoder']:
        parameters = data['decoder']['parameters']

    params_range = _parse_parameters_range(parameters)
    decoder_range = []
    for params in params_range:
        decoder_range.append(data['decoder'].copy())
        decoder_range[-1]['parameters'] = params

    error_rate_range = _parse_parameters_range(data['error_rate'])

    return code_range, noise_range, decoder_range, error_rate_range


def expand_input_ranges(data: dict) -> List[Dict]:
    runs: List[Dict] = []

    (
        code_range, error_model_range, decoder_range, error_rate_range
    ) = _parse_all_ranges(data)

    for (
        error_model_param, decoder_param, error_rate, code_param
    ) in itertools.product(
        error_model_range, decoder_range, error_rate_range, code_range
    ):
        run = {
            k: v for k, v in data.items()
            if k not in ['code', 'error_model', 'decoder', 'error_rate']
        }
        for key in ['code', 'error_model', 'decoder']:
            run[key] = {
                k: v for k, v in data[key].items() if k != 'parameters'
            }
        run['code']['parameters'] = code_param['parameters']
        run['error_model']['parameters'] = error_model_param['parameters']
        run['decoder']['parameters'] = decoder_param['parameters']
        run['error_rate'] = error_rate

        runs.append(run)

    return runs


def _parse_code_dict(code_dict: Dict[str, Any]) -> StabilizerCode:
    code_name = code_dict['name']
    code_params: Union[list, dict] = []
    if 'parameters' in code_dict:
        code_params = code_dict['parameters']

        if code_name == 'FoliatedCode':
            base_code_class = CODES[code_params['base_code']]
            base_code_params = code_params['base_code_params']
            base_code = base_code_class(**base_code_params)

            code_params = {
                'base_code': base_code,
                'n_layers': code_params['n_layers']
            }

    code_class = CODES[code_name]
    if isinstance(code_params, dict):
        code = code_class(**code_params)  # type: ignore
    else:
        code = code_class(*code_params)  # type: ignore
    return code


def _parse_error_model_dict(noise_dict: Dict[str, Any]) -> BaseErrorModel:
    error_model_name = noise_dict['name']
    error_model_params: Union[list, dict] = []
    if 'parameters' in noise_dict:
        error_model_params = noise_dict['parameters']
    error_model_class = ERROR_MODELS[error_model_name]
    if isinstance(error_model_params, dict):
        error_model = error_model_class(**error_model_params)
    else:
        error_model = error_model_class(*error_model_params)
    return error_model


def _parse_decoder_dict(
    decoder_dict: Dict[str, Any],
    code: StabilizerCode,
    error_model: BaseErrorModel,
    error_rate: float
) -> BaseDecoder:
    decoder_name = decoder_dict['name']
    decoder_class = DECODERS[decoder_name]
    decoder_params: dict = {}
    if 'parameters' in decoder_dict:
        decoder_params = decoder_dict['parameters']
    else:
        decoder_params = {}

    decoder_params['code'] = code
    decoder_params['error_model'] = error_model
    decoder_params['error_rate'] = error_rate

    decoder = decoder_class(**decoder_params)
    return decoder


def read_input_json(
    input_file: str,
    output_file: str,
    log_file: Optional[str] = None
) -> BatchSimulation:
    """Read json input file or .json.gz file."""
    try:
        data = load_json(input_file)
    except JSONDecodeError as err:
        print(f'Error reading input file {input_file}')
        raise err

    return read_input_dict(data, output_file, log_file=log_file)


def get_runs(data: dict) -> List[dict]:
    """Get expanded runs from input dictionary."""

    runs = []
    if 'runs' in data:
        runs = data['runs']
    if 'ranges' in data:
        runs += expand_input_ranges(data['ranges'])

    return runs


def count_runs(file_path: str) -> Optional[int]:
    """Count the number of noise parameters in an input file.

    Return None if no noise parameters range given.
    """
    n_runs = None
    with open(file_path) as f:
        data = json.load(f)
    all_runs = get_runs(data)
    n_runs = len(all_runs)
    return n_runs


def get_simulations(data: dict, verbose: bool = True) -> List[BaseSimulation]:
    simulations: List[BaseSimulation] = []

    method = 'direct'

    method_params = {}

    # The case if the ranges attribute is a list of dicts.
    # This allows everything to be jammed into one input file.
    if 'ranges' in data and isinstance(data['ranges'], list):
        for sub_ranges in data['ranges']:
            sub_data = dict(data)
            sub_data['ranges'] = sub_ranges
            simulations += get_simulations(sub_data)
        return simulations

    if 'ranges' in data:
        (
            code_range, noise_range, decoder_range, error_rates
        ) = _parse_all_ranges(data['ranges'])

        codes = [_parse_code_dict(code_dict) for code_dict in code_range]
        error_models = [_parse_error_model_dict(noise_dict)
                        for noise_dict in noise_range]
        instances: Iterable[Tuple] = itertools.product(
            codes, error_models, decoder_range, error_rates
        )

        if 'method' in data['ranges']:
            method = data['ranges']['method']['name']
            method_params = data['ranges']['method']['parameters']

    elif 'runs' in data:
        print("Run", data['runs'])
        codes = [_parse_code_dict(run['code']) for run in data['runs']]
        decoder_range = [run['decoder'] for run in data['runs']]
        error_models = [_parse_error_model_dict(run['error_model'])
                        for run in data['runs']]
        error_rates = [run['error_rate'] for run in data['runs']]
        instances = zip(codes, error_models, decoder_range, error_rates)

    else:
        raise ValueError("Invalid data format: does not have 'runs'\
                         or 'ranges' key")

    if method == 'direct':
        for code, error_model, decoder_dict, error_rate in instances:
            decoder = _parse_decoder_dict(decoder_dict, code, error_model,
                                          error_rate)

            simulations.append(DirectSimulation(code, error_model, decoder,
                                                error_rate, verbose=verbose,
                                                **method_params))

    if method == 'splitting':
        for code, error_model, decoder_dict in instances:
            decoders = [_parse_decoder_dict(decoder_dict, code, error_model, p)
                        for p in error_rates]

            simulations.append(SplittingSimulation(
                code, error_model, decoders, error_rates,
                verbose=verbose, **method_params
            ))

    if method == 'cluster-state':
        for code, error_model, decoder_dict, error_rate in instances:
            decoder = _parse_decoder_dict(decoder_dict, code.base_code,
                                          error_model, error_rate)

            sim = ClusterStateSimulation(code, error_model, decoder,
                                         error_rate, verbose=verbose,
                                         **method_params)
            simulations.append(sim)

    return simulations


def read_input_dict(
    data: dict,
    output_file: str,
    verbose: bool = True,
    *args, **kwargs
) -> BatchSimulation:
    """Return BatchSimulation from input dict.

    Parameters
    ----------
    data : dict
        Data that has been parsed from an input json file.
    Returns
    -------
    batch_simulation : BatchSimulation
        BatchSimulation object populated with the simulations specified in the
        input data.
    """
    label = 'unlabelled'
    method = 'direct'

    if 'ranges' in data:
        # If many ranges are given label is 'combined', but if there is
        # only one unique label, then we can just use that label.
        if isinstance(data['ranges'], list):
            label = 'combined'
            labels = []
            for subdata in data['ranges']:
                if 'ranges' in subdata:
                    if 'label' in subdata['ranges']:
                        labels.append(subdata['ranges']['label'])
            if labels:
                unique_labels = list(set(labels))
                if len(unique_labels) == 1:
                    label = unique_labels[0]
        elif 'label' in data['ranges']:
            label = data['ranges']['label']

        if 'method' in data['ranges']:
            method = data['ranges']['method']['name']

    kwargs['label'] = label
    kwargs['method'] = method
    kwargs['verbose'] = verbose

    print("Start batch simulation instance")
    batch_sim = BatchSimulation(output_file, *args, **kwargs)
    assert len(batch_sim._simulations) == 0

    simulations = get_simulations(data, verbose=verbose)

    for sim in simulations:
        batch_sim.append(sim)

    return batch_sim<|MERGE_RESOLUTION|>--- conflicted
+++ resolved
@@ -20,10 +20,6 @@
     BaseSimulation, DirectSimulation, SplittingSimulation,
     ClusterStateSimulation
 )
-<<<<<<< HEAD
-=======
-from panqec.analysis import Analysis
->>>>>>> a9dd27e7
 
 
 def run_file(
@@ -203,7 +199,6 @@
             simulation.n_results for simulation in self._simulations
         ])
 
-<<<<<<< HEAD
         if self.method == 'cluster-state':
             for simulation in progress(self._simulations):
                 simulation.run(n_trials)
@@ -222,20 +217,6 @@
                 if i_trial == n_trials - 1:
                     self.on_update()
                     self.save_results()
-=======
-        for i_trial in progress(list(range(min_current_trial, n_trials))):
-            for simulation in self._simulations:
-                if simulation.n_results < n_trials:
-                    simulation.run(1)
-            if i_trial > 0:
-                if i_trial % self.update_frequency == 0:
-                    self.on_update(n_trials)
-                if i_trial % self.save_frequency == 0:
-                    self.save_results()
-            if i_trial == n_trials - 1:
-                self.on_update(n_trials)
-                self.save_results()
->>>>>>> a9dd27e7
 
                 self._log_progress(i_trial, n_trials)
 
