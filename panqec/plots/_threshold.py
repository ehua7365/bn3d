--- conflicted
+++ resolved
@@ -423,10 +423,7 @@
 def plot_data_collapse(
     plt, df_trunc, params_opt, params_bs, title=None,
     x_label=None, y_label=None,
-<<<<<<< HEAD
-=======
     p_est_label='p_est',
->>>>>>> bc365719
 ):
     rescaled_p_fit = np.linspace(
         df_trunc['rescaled_p'].min(), df_trunc['rescaled_p'].max(), 101
