--- conflicted
+++ resolved
@@ -18,11 +18,8 @@
 from .surface_3d._hollow_rhombic_code import HollowRhombicCode
 from .surface_3d._rotated_toric_3d_code import RotatedToric3DCode  # noqa
 from .fractons._xcube_code import XCubeCode  # noqa
-<<<<<<< HEAD
 from .fractons._haah_code import HaahCode  # noqa
-=======
 from .color_3d._color_3d_code import Color3DCode  # noqa
->>>>>>> a9dd27e7
 
 
 __all__ = [
@@ -40,12 +37,8 @@
     "RhombicPlanarCode",
     "RotatedToric3DCode",
     "XCubeCode",
-<<<<<<< HEAD
-    "HaahCode"
-=======
+    "HaahCode",
     "HollowPlanar3DCode",
     "HollowRhombicCode",
-    "XCubeCode",
     "Color3DCode"
->>>>>>> a9dd27e7
 ]