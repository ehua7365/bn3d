from typing import Dict, Tuple, Optional, List
from types import MethodType
from copy import copy
import os
from abc import ABCMeta, abstractmethod
import numpy as np
import json
from scipy.sparse import csr_matrix, dok_matrix

import panqec
from panqec.bpauli import bs_prod, get_effective_error
from panqec import bsparse

os.environ['PANQEC_ROOT_DIR'] = os.path.dirname(panqec.__file__)

Operator = Dict[Tuple, str]  # Coordinate to pauli ('X', 'Y' or 'Z')


class StabilizerCode(metaclass=ABCMeta):
    """Abstract class for generic stabilizer codes (CSS or not)

    Any subclass should override the following four methods:
    - get_qubit_coordinates() to define all the coordinates in the lattice
    that contain qubits
    - get_stabilizer_coordinates() to define all the coordinates in the lattice
    that contain stabilizers
    - qubit_axis(location) to return the axis of a qubit at a given location
      (when qubit have an orientation in space, for instance when they are
      edges)

    Using only those methods, a StabilizerCode will then automatically create
    the corresponding parity-check matrix (in self.stabilizers) and can be used
    to make a visualization in the GUI or calculate thresholds.
    """

    X_AXIS = 0
    Y_AXIS = 1
    Z_AXIS = 2

    deformation_names: List[str] = []

    def __init__(
        self, L_x: int,
        L_y: Optional[int] = None,
        L_z: Optional[int] = None,
    ):
        """Constructor for the StabilizerCode class

        Parameters
        ----------
        L_x : int
            Dimension of the lattice in the x direction (or in all directions
            if L_y and L_z are not given)
        L_y: int, optional
            Dimension of the lattice in the y direction
        L_z: int, optional
            Dimension of the lattice in the z direction
        """

        if L_y is None:
            L_y = L_x
        if L_z is None:
            L_z = L_x

        self._size: Tuple
        if self.dimension == 2:
            self._size = (L_x, L_y)
        else:
            self._size = (L_x, L_y, L_z)

        self._qubit_coordinates: List = []
        self._stabilizer_coordinates: List[Tuple] = []

        self._qubit_index: Dict[Tuple, int] = {}
        self._stabilizer_index: Dict[Tuple, int] = {}

        self._stabilizer_matrix = bsparse.empty_row(2*self.n)
        self._Hx = bsparse.empty_row(self.n)
        self._Hz = bsparse.empty_row(self.n)
        self._logicals_x: Optional[np.ndarray] = None
        self._logicals_z: Optional[np.ndarray] = None
        self._is_css: Optional[bool] = None
        self._x_indices: Optional[np.ndarray] = None
        self._z_indices: Optional[np.ndarray] = None
        self._d: Optional[int] = None
        self._stabilizer_types: Optional[List[str]] = None

        self.colormap = {'red': '0xFF4B3E',
                         'blue': '0x48BEFF',
                         'green': '0x058C42',
                         'pink': '0xffbcbc',
                         'white': '0xf2f2fc',
                         'gold': '0xf1c232',
                         'coral': '0xFA824C',
                         'light-yellow': '0xFAFAC6',
                         'salmon': '0xe79e90',
                         'light-orange': '0xFA824C',
                         'orange': '0xfa7921'}

    @property
    @abstractmethod
    def dimension(self) -> int:
        """Dimension of the code (usually 2 or 3)"""

    @property
    @abstractmethod
    def label(self) -> str:
        """Label uniquely identifying a code, including its lattice dimensions
        Example: 'Toric 3D {Lx}x{Ly}x{Lz}'
        """

    @property
    def id(self) -> str:
        """Returns a string identifying the class (usually the code name)"""
        return self.__class__.__name__

    @property
    def n(self) -> int:
        """Number of physical qubits"""
        return len(self.qubit_coordinates)

    @property
    def k(self) -> int:
        """Number of logical qubits"""
        return self.logicals_x.shape[0]

    @property
    def d(self) -> int:
        """Distance of the code"""
        if self._d is None:
            weights_z = np.sum(
                np.logical_or(
                    self.logicals_z[:, :self.n],
                    self.logicals_z[:, self.n:]
                ),
                axis=1
            )
            weights_x = np.sum(
                np.logical_or(
                    self.logicals_x[:, :self.n],
                    self.logicals_x[:, self.n:]
                ), axis=1
            )

            self._d = min(np.min(weights_x), np.min(weights_z))

        return self._d

    @property
    def qubit_coordinates(self) -> List[Tuple]:
        """List of all the coordinates that contain a qubit"""

        if len(self._qubit_coordinates) == 0:
            self._qubit_coordinates = self.get_qubit_coordinates()

        return self._qubit_coordinates

    @property
    def stabilizer_coordinates(self) -> List[Tuple]:
        """List of all the coordinates that contain a stabilizer"""

        if len(self._stabilizer_coordinates) == 0:
            self._stabilizer_coordinates = self.get_stabilizer_coordinates()

        return self._stabilizer_coordinates

    @property
    def qubit_index(self) -> Dict[Tuple, int]:
        """Dictionary that assigns an index to a given qubit location"""

        if len(self._qubit_index) == 0:
            self._qubit_index = {
                loc: i for i, loc in enumerate(self.qubit_coordinates)
            }

        return self._qubit_index

    @property
    def stabilizer_index(self) -> Dict[Tuple, int]:
        """Dictionary that assigns an index to a given stabilizer location"""

        if len(self._stabilizer_index) == 0:
            self._stabilizer_index = {
                loc: i for i, loc in enumerate(self.stabilizer_coordinates)
            }

        return self._stabilizer_index

    @property
    def n_stabilizers(self) -> int:
        """Number of stabilizer generators"""
        return len(self.stabilizer_index)

    @property
    def logicals_x(self) -> np.ndarray:
        """Logical X operator, as a k x 2n matrix in the binary
        symplectic format, where k is the number of logical X operators,
        and n the number of qubits.
        """
        if self._logicals_x is None:
            logical_ops = self.get_logicals_x()
            k = len(logical_ops)
            self._logicals_x = np.zeros((k, 2*self.n), dtype='uint8')

            for i, logical_op in enumerate(logical_ops):
                self._logicals_x[i] = self.to_bsf(logical_op)

        return self._logicals_x

    @property
    def logicals_z(self) -> np.ndarray:
        """Logical Z operator, as a k x 2n matrix in the binary
        symplectic format, where k is the number of logical Z operators,
        and n the number of qubits.
        """
        if self._logicals_z is None:
            logical_ops = self.get_logicals_z()
            k = len(logical_ops)
            self._logicals_z = np.zeros((k, 2*self.n), dtype='uint8')

            for i, logical_op in enumerate(logical_ops):
                self._logicals_z[i] = self.to_bsf(logical_op)

        return self._logicals_z

    @property
    def is_css(self) -> bool:
        """Determines if a code is CSS, i.e. if it has separate X
        and Z stabilizers
        """
        if self._is_css is None:
            self._is_css = not np.any(
                np.logical_and(self.x_indices, self.z_indices)
            )

        return self._is_css

    @property
    def stabilizer_matrix(self) -> csr_matrix:
        """Parity-check matrix of the code in the binary symplectic format.
        It is a sparse matrix of dimension k x 2n, where k is the total number
        of stabilizers and n the number of qubits
        """

        if bsparse.is_empty(self._stabilizer_matrix):
            sparse_dict: Dict = dict()
            self._stabilizer_matrix = dok_matrix(
                (self.n_stabilizers, 2*self.n),
                dtype='uint8'
            )

            for i_stab, stabilizer_location in enumerate(
                self.stabilizer_coordinates
            ):
                stabilizer_op = self.get_stabilizer(stabilizer_location)

                for qubit_location in stabilizer_op.keys():
                    if stabilizer_op[qubit_location] in ['X', 'Y']:
                        i_qubit = self.qubit_index[qubit_location]
                        if (i_stab, i_qubit) in sparse_dict.keys():
                            sparse_dict[(i_stab, i_qubit)] += 1
                        else:
                            sparse_dict[(i_stab, i_qubit)] = 1
                    if stabilizer_op[qubit_location] in ['Y', 'Z']:
                        i_qubit = self.n + self.qubit_index[qubit_location]
                        if (i_stab, i_qubit) in sparse_dict.keys():
                            sparse_dict[(i_stab, i_qubit)] += 1
                        else:
                            sparse_dict[(i_stab, i_qubit)] = 1

            self._stabilizer_matrix._update(sparse_dict)
            self._stabilizer_matrix = self._stabilizer_matrix.tocsr()
            self._stabilizer_matrix.data %= 2

        return self._stabilizer_matrix

    @property
    def size(self) -> Tuple:
        """Dimensions of the lattice."""
        return self._size

    @property
    def Hx(self) -> csr_matrix:
        """Parity-check matrix corresponding to the X stabilizers of the code.
        It is a sparse matrix of dimension k x n, where k is the number of
        X stabilizers and n the number of qubits.
        Works only for CSS codes.
        """

        if not self.is_css:
            raise ValueError("Impossible to extract Hz: the code is not CSS")

        if self._Hx.shape[0] == 0:
            H = self.stabilizer_matrix[:, :self.n]
            self._Hx = H[self.x_indices]

        return self._Hx

    @property
    def Hz(self) -> csr_matrix:
        """Parity-check matrix corresponding to the Z stabilizers of the code.
        It is a sparse matrix of dimension k x n, where k is the number of
        Z stabilizers and n the number of qubits.
        Works only for CSS codes.
        """

        if not self.is_css:
            raise ValueError("Impossible to extract Hz: the code is not CSS")

        if self._Hz.shape[0] == 0:
            H = self.stabilizer_matrix[:, self.n:]
            self._Hz = H[self.z_indices]

        return self._Hz

    @property
    def x_indices(self) -> np.ndarray:
        """Indices of the X stabilizers in the parity-check matrix,
        as a boolean array s.t. x_indices[i] is True if stabilizer H[i]
        only contain X operators and False otherwise"""

        if self._x_indices is None:
            Hx = self.stabilizer_matrix[:, :self.n]
            self._x_indices = (Hx.getnnz(1) > 0)

        return self._x_indices

    @property
    def z_indices(self) -> np.ndarray:
        """Indices of the Z stabilizers in the parity-check matrix,
        as a boolean array s.t. z_indices[i] is True if stabilizer H[i]
        only contain Z operators and False otherwise"""

        if self._z_indices is None:
            Hz = self.stabilizer_matrix[:, self.n:]
            self._z_indices = (Hz.getnnz(1) > 0)

        return self._z_indices

    def in_codespace(self, error: np.ndarray) -> bool:
        """Check whether or not a given error is in the codespace,
        i.e. whether it has a zero syndrome or not.

        Parameters
        ----------
        error: np.ndarray
            Error as an array of size 2n (where n is the number of qubits)
            in the binary symplectic format

        Returns
        -------
        bool
            Whether or not the error is in the codespace
        """

        return bool(np.all(self.measure_syndrome(error) == 0))

    def logical_errors(self, error: np.ndarray) -> np.ndarray:
        """Return the logical errors, as an array of size 2k
        (where k is the number of logicals), such that each component is
        1 if and only if it anticommutes with the corresponding logical.

        By convention, the first k indices correspond to the X logicals
        and the last k to the the Z logicals

        Parameters
        ----------
        error: np.ndarray
            Error as an array of size 2n (where n is the number of qubits)
            in the binary symplectic format

        Returns
        -------
        logical_errors: np.ndarray
            Array of size 2k (where k is the number of logicals)
            indicating whether the error commute with each X and Z logical.
        """

        return get_effective_error(
            error, self.logicals_x, self.logicals_z
        )

    def is_logical_error(self, error) -> bool:
        """Check whether or not a given error is in the codespace,
        i.e. whether it has a zero syndrome or not.

        Parameters
        ----------
        error: np.ndarray
            Error as an array of size 2n (where n is the number of qubits)
            in the binary symplectic format

        Returns
        -------
        bool
            Whether or not the error is in the codespace
        """

        return bool(np.any(self.logical_errors(error) != 0))

    def is_success(self, total_error) -> bool:
        return (self.in_codespace(total_error) and
                not self.is_logical_error(total_error))

    def extract_x_syndrome(self, syndrome: np.ndarray) -> np.ndarray:
        """For CSS codes only. Returns the part of the syndrome that
        corresponds to X stabilizers.

        Parameters
        ----------
        syndrome: np.ndarray
            Syndrome as a sparse row of dimension 1xm, where m is the number
            of stabilizers.

        Returns
        -------
        x_syndrome: np.ndarray
            Syndrome reduced to X stabilizers
        """

        return syndrome[self.x_indices]

    def extract_z_syndrome(self, syndrome: np.ndarray) -> np.ndarray:
        """For CSS codes only. Returns the part of the syndrome that
        corresponds to Z stabilizers.

        Parameters
        ----------
        syndrome: np.ndarray
            Syndrome as a sparse row of dimension 1xm, where m is the number
            of stabilizers.

        Returns
        -------
        z_syndrome: np.ndarray
            Syndrome reduced to X stabilizers
        """

        return syndrome[self.z_indices]

    def to_bsf(self, operator: Operator) -> np.ndarray:
        """Convert an operator (given as a dictionary qubit_location -> pauli)
        to an array in the binary symplectic format.

        Parameters
        ----------
        operator: Dict[Tuple, str]
            Operator given as a dictionary that assigns a Pauli operator
            ('X', 'Y' or 'Z') to each qubit location in its support

        Returns
        -------
        bsf_operator: np.ndarray
            Array of dimension 2n in the binary symplectic format
            (where n is the number of qubits)
        """
        bsf_operator = np.zeros(2*self.n, dtype=np.uint)

        for qubit_location in operator.keys():
            if operator[qubit_location] in ['X', 'Y']:
                bsf_operator[self.qubit_index[qubit_location]] += 1
            if operator[qubit_location] in ['Y', 'Z']:
                bsf_operator[self.n + self.qubit_index[qubit_location]] += 1

        return bsf_operator

    def from_bsf(self, bsf_operator: np.ndarray) -> Operator:
        """Convert an operator given as a sparse row in the binary
        symplectic format to a dictionary qubit_location -> pauli.

        Parameters
        ----------
        bsf_operator: np.ndarray
            Array of dimension (1, 2n) in the binary symplectic format
            (where n is the number of qubits)
        Returns
        -------
        operator: Dict[Tuple, str]
            Operator given as a dictionary that assigns a Pauli operator
            ('X', 'Y' or 'Z') to each qubit location in its support

        """
        assert (
            bsf_operator.shape[0] == 1 or len(bsf_operator.shape) == 1
        ), "Can only take one operator at a time."

        operator = dict()

        if len(bsf_operator.shape) == 1:
            cols = bsf_operator.nonzero()[0]
        else:
            rows, cols = bsf_operator.nonzero()

        for col in cols:
            if col < self.n:
                location = self.qubit_coordinates[col]
                operator[location] = 'X'
            else:
                location = self.qubit_coordinates[col - self.n]
                if location in operator.keys():
                    operator[location] = 'Y'
                else:
                    operator[location] = 'Z'

        return operator

    def measure_syndrome(self, error: np.ndarray) -> np.ndarray:
        """Noiseless syndrome corresponding to a given Pauli error.

        Parameters
        ----------
        error: np.ndarray
            Error given as an array of dimension 2n in the binary
            symplectic format.

        Returns
        -------
        syndrome: np.ndarray
            Syndrome, as an array of dimension m (where m is the number
            of stabilizers)
        """

        return bs_prod(self.stabilizer_matrix, error)

    def is_stabilizer(self, location: Tuple, stab_type: Optional[str] = None):
        """Returns whether a given location in the coordinate system
        corresponds to a stabilizer or not
        """
        _is_stabilizer = (
            (location in self.stabilizer_index) and
            (stab_type is None or self.stabilizer_type(location) == stab_type)
        )

        return _is_stabilizer

    def is_qubit(self, location: Tuple):
        """Returns whether a given location in the coordinate system
        corresponds to a qubit or not. It is done by checking that the input
        location is a key in the dictionary `self.qubit_index`.

        Parameters
        ----------
        location : Tuple
            Location as a tuple of coordinates

        Returns
        -------
        Bool
            Whether the location is a qubit in the coordinate system.
        """
        return location in self.qubit_index

    @abstractmethod
    def get_qubit_coordinates(self) -> List[Tuple]:
        """Give the list of all the qubit coordinates, in a coordinate system
        that should contain both the qubits and the stabilizers.
        This function is used to set the attributes `self.qubit_coordinates`
        and `self.qubit_index`.

        Returns
        -------
        qubit_coordinates: List[Tuple]
            List of coordinates
        """

    @abstractmethod
    def get_stabilizer_coordinates(self) -> List[Tuple]:
        """Create list of stabilizer coordinates, in a coordinate system
        that should contain both the qubits and the stabilizers.
        This function is used to set the attributes
        `self.stabilizer_coordinates` and `self.stabilizer_index`.
        """

    @abstractmethod
    def qubit_axis(self, location: Tuple) -> str:
        """ Return the orientation of a qubit sitting at given location
        (as a string representing the axis 'x', 'y' or 'z').
        Useful when qubits have an orientation in space, for instance when
        they are edges, to help establish the visual representation of the
        code in the GUI, to simplify the construction of stabilizers,
        and to create Clifford deformations.

        Parameters
        ----------
        location: Tuple
            Location of the qubit in the coordinate system.

        Returns
        -------
        axis: str
            Either 'x', 'y' or 'z', depending on the orientation axis of the
            qubit.
        """

    @abstractmethod
    def stabilizer_type(self, location: Tuple) -> str:
        """ Returns the type of a stabilizer sitting at a given location.
        E.g. 'vertex' or 'face' in toric codes
        """

    @abstractmethod
<<<<<<< HEAD
    def get_stabilizer(self, location: Tuple) -> Operator:
=======
    def get_stabilizer(
        self, location: Tuple, deformed_axis: Optional[str] = None
    ) -> Operator:
>>>>>>> bc365719
        """ Returns a stabilizer, formatted as dictionary that assigns a Pauli
        operator ('X', 'Y' or 'Z') to each qubit location in the support of
        the stabilizer.

        For example, for a vertex stabilizer in the 2D toric code, we could
        have
        `get_stabilizer((1,1)) -> {(1,0): 'X', (0, 1): 'X', (2, 1): 'X',
        (1, 2): 'X'}`

        Parameters
        ----------
        location: Tuple
            Location of the stabilizer in the coordinate system

        Returns
        -------
        stabilizer: Dict[Tuple, str]
            Dictionary that assigns a Pauli operator ('X', 'Y' or 'Z') to each
            qubit location in the support of the stabilizer
        """

    @abstractmethod
    def get_logicals_x(self) -> List[Operator]:
        """Returns the list of logical X operators, where each operator is a
        dictionary that assigns a Pauli operator ('X', 'Y' or 'Z') to each
        qubit location in its support.

        Returns
        -------
        logicals: List[Dict[Tuple, str]]
            List of dictionaries, where each dictionary assign a Pauli
            operator ('X', 'Y' or 'Z') to each qubit location in the support
            of the logical operator.
        """

    @abstractmethod
    def get_logicals_z(self) -> List[Operator]:
        """Returns the list of logical Z operators, where each operator is a
        dictionary that assigns a Pauli operator ('X', 'Y' or 'Z') to each
        qubit location in its support.

        Returns
        -------
        logicals: List[Dict[Tuple, str]]
            List of dictionaries, where each dictionary assign a Pauli
            operator ('X', 'Y' or 'Z') to each qubit location in the support
            of the logical operator.
        """

    def get_deformation(
        self, location: Tuple, deformation_name: str, **kwargs
    ):
        return NotImplementedError("No deformation implemented for this code")

    def deform(self, deformation_name, **kwargs):
        self.__init__(*self.size)

        if not hasattr(self, '_get_undeformed_stabilizer'):
            self._get_undeformed_stabilizer = copy(
                MethodType(self.get_stabilizer, self)
            )

        if not hasattr(self, '_get_undeformed_logicals_x'):
            self._get_undeformed_logicals_x = copy(
                MethodType(self.get_logicals_x, self)
            )

        if not hasattr(self, '_get_undeformed_logicals_z'):
            self._get_undeformed_logicals_z = copy(
                MethodType(self.get_logicals_z, self)
            )

        def get_stabilizer(self, location):
            stab = self._get_undeformed_stabilizer(location)

            for loc in stab.keys():
                deformation = self.get_deformation(
                    loc, deformation_name, **kwargs
                )
                stab[loc] = deformation[stab[loc]]

            return stab

        def get_logicals_x(self):
            logicals = self._get_undeformed_logicals_x()

            for logical in logicals:
                for loc in logical.keys():
                    deformation = self.get_deformation(
                        loc, deformation_name, **kwargs
                    )
                    logical[loc] = deformation[logical[loc]]

            return logicals

        def get_logicals_z(self):
            logicals = self._get_undeformed_logicals_z()

            for logical in logicals:
                for loc in logical.keys():
                    deformation = self.get_deformation(
                        loc, deformation_name, **kwargs
                    )
                    logical[loc] = deformation[logical[loc]]

            return logicals

        self.get_stabilizer = MethodType(get_stabilizer, self)
        self.get_logicals_x = MethodType(get_logicals_x, self)
        self.get_logicals_z = MethodType(get_logicals_z, self)

    def stabilizer_representation(self,
                                  location: Tuple,
                                  rotated_picture=False,
                                  json_file=None) -> Dict:
        """Returns a dictionary of visualization parameters for the input
        stabilizer, that can be used by the web visualizer.

        It should contain 4 keys:
        - 'type': the type of stabilizer, e.g. 'vertex'
        - 'location': [x, y, z],
        - 'object': the type of object to use for visualization, e.g. 'sphere'
        - 'params': a dictionary of parameters for the chosen object

        Parameters
        ----------
        location: Tuple
            Coordinates of the stabilizer
        rotated_picture: bool
            For codes that have a rotated picture, can be used to differentiate
            the two types visualizations
        json_file: str
            File with the initial configuration for the code

        Returns
        -------
        representation: Dict
            Dictionary to send to the GUI
        """
        if json_file is None:
            json_file = os.path.join(
                os.environ['PANQEC_ROOT_DIR'], 'codes', 'gui-config.json'
            )

        stab_type = self.stabilizer_type(location)

        with open(json_file, 'r') as f:
            data = json.load(f)

        code_name = self.id
        picture = 'rotated' if rotated_picture else 'kitaev'

        representation = data[code_name]['stabilizers'][picture][stab_type]
        representation['type'] = stab_type
        representation['location'] = location

        for activation in ['activated', 'deactivated']:
            color_name = representation['color'][activation]
            representation['color'][activation] = self.colormap[color_name]

        return representation

    def qubit_representation(self,
                             location: Tuple,
                             rotated_picture=False,
                             json_file=None) -> Dict:
        """Returns a dictionary of visualization parameters for the input
        qubit,  that can be used by the web visualizer.
        - 'location': [x, y, z],
        - 'object': the type of object to use for visualization, e.g. 'sphere'
        - 'params': a dictionary of parameters for the chosen object

        Parameters
        ----------
        location: Tuple
            Coordinates of the qubit
        rotated_picture: bool
            For codes that have a rotated picture, can be used to differentiate
            the two types visualizations
        json_file: str
            File with the initial configuration for the code

        Returns
        -------
        representation: Dict
            Dictionary to send to the GUI
        """
        if json_file is None:
            json_file = os.path.join(
                os.environ['PANQEC_ROOT_DIR'], 'codes', 'gui-config.json'
            )

        with open(json_file, 'r') as f:
            data = json.load(f)

        code_name = self.id

        picture = 'rotated' if rotated_picture else 'kitaev'

        representation = data[code_name]['qubits'][picture]

        representation['params']['axis'] = self.qubit_axis(location)
        representation['location'] = location

        for pauli in ['I', 'X', 'Y', 'Z']:
            color_name = representation['color'][pauli]
            representation['color'][pauli] = self.colormap[color_name]

        return representation

    def type_index(self, stab_type: str) -> Dict[Tuple, int]:
        """Dictionary of locations and indices for given stabilizer type.

        Parameters
        ----------
        stab_type: str
            Stabilizer type ot index.

        Returns
        -------
        index: Dict[Tuple, int]
            Dictionary of qubit indices for each stabilizer location that
            matches the given type.
        """
        return {
            location: index
            for index, location in enumerate(self.stabilizer_coordinates)
            if self.stabilizer_type(location) == stab_type
        }

    @property
    def stabilizer_types(self):
        if self._stabilizer_types is None:
            self._stabilizer_types = list(set(
                self.stabilizer_type(location)
                for location in self.stabilizer_coordinates
            ))
        return self._stabilizer_types

    def site(self, operator: Operator, pauli: str, location: Tuple) -> None:
        """Apply a Pauli on operator at site location.

        Note that the operator is a (mutable) dict.

        Parameters
        ----------
        operator: Operator
            Operator in dictionary representation.
        pauli: str
            Pauli to apply.
        """

        product_map = {
            ('X', 'Y'): 'Z',
            ('X', 'Z'): 'Y',
            ('Y', 'X'): 'Z',
            ('Y', 'Z'): 'X',
            ('Z', 'X'): 'Y',
            ('Z', 'Y'): 'X',
        }

        if location in operator:
            if operator[location] == pauli:
                operator.pop(location)
            else:
                operator[location] = product_map[(operator[location], pauli)]
        else:
            operator[location] = pauli<|MERGE_RESOLUTION|>--- conflicted
+++ resolved
@@ -599,13 +599,7 @@
         """
 
     @abstractmethod
-<<<<<<< HEAD
     def get_stabilizer(self, location: Tuple) -> Operator:
-=======
-    def get_stabilizer(
-        self, location: Tuple, deformed_axis: Optional[str] = None
-    ) -> Operator:
->>>>>>> bc365719
         """ Returns a stabilizer, formatted as dictionary that assigns a Pauli
         operator ('X', 'Y' or 'Z') to each qubit location in the support of
         the stabilizer.
