--- conflicted
+++ resolved
@@ -8,8 +8,8 @@
     """Base class for decoders"""
 
     def __init__(self,
-                 code: StabilizerCode, 
-                 error_model: BaseErrorModel, 
+                 code: StabilizerCode,
+                 error_model: BaseErrorModel,
                  error_rate: float):
         self.code = code
         self.error_model = error_model
@@ -23,43 +23,23 @@
         """
 
     @abstractmethod
-<<<<<<< HEAD
-    def decode(self, syndrome: np.ndarray) -> np.ndarray:
-        """Given a code and a syndrome, returns a correction to apply to the qubits
-=======
-    def decode(
-        self, code: StabilizerCode, syndrome: np.ndarray, **kwargs
-    ) -> np.ndarray:
-        """Given code and syndrome, return correction to apply to the qubits
->>>>>>> 494a90d7
+    def decode(self, syndrome: np.ndarray, **kwargs) -> np.ndarray:
+        """Given a code and a syndrome, returns a correction to apply
+        to the qubits
 
         Parameters
         ----------
-        code : StabilizerCode
-            Stabilizer code used by the decoder
-<<<<<<< HEAD
         syndrome: np.ndarray
-            Syndrome as an array of size m, where m is the number of stabilizers.
-            Each element contains 1 if the stabilizer is activated and 0 otherwise
-=======
-        syndrome: scipy.sparse.np.ndarray
-            Syndrome as a 1 x m sparse matrix (where m is the number of
-            stabilizers).
-            Each element contains 1 if the stabilizer is activated and 0
-            otherwise
->>>>>>> 494a90d7
+            Syndrome as an array of size m, where m is the number of
+            stabilizers. Each element contains 1 if the stabilizer is
+            activated and 0 otherwise
+
         kwargs: dict
             Decoder-specific parameters (implemented by subclasses)
 
         Returns
         -------
-<<<<<<< HEAD
         correction : np.ndarray
             Correction as an array of size 2n (with n the number of qubits)
-=======
-        correction : scipy.sparse.np.ndarray
-            Correction as a sparse array of size 1 x 2n (with n the number of
-            qubits)
->>>>>>> 494a90d7
             in the binary symplectic format.
         """