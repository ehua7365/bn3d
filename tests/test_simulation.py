--- conflicted
+++ resolved
@@ -9,11 +9,7 @@
 from panqec.codes import Toric2DCode
 from panqec.decoders import BeliefPropagationOSDDecoder
 from panqec.simulation import (
-<<<<<<< HEAD
-    read_input_json, run_once, Simulation, expand_input_ranges, run_file,
-=======
     read_input_json, run_once, DirectSimulation, expand_input_ranges, run_file,
->>>>>>> 44323902
     merge_results_dicts, filter_legacy_params, BatchSimulation
 )
 from panqec.cli import merge_dirs
@@ -138,13 +134,9 @@
             decoder = BeliefPropagationOSDDecoder(
                 code, error_model, error_rate
             )
-<<<<<<< HEAD
-            simulation = Simulation(code, error_model, decoder, error_rate)
-=======
             simulation = DirectSimulation(
                 code, error_model, decoder, error_rate
             )
->>>>>>> 44323902
             batch_sim.append(simulation)
 
         assert len(batch_sim) == 2
