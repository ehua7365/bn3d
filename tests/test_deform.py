--- conflicted
+++ resolved
@@ -149,14 +149,6 @@
 
     def test_deformed_pymatching_weights_nonuniform(self, code):
         error_model = DeformedXZZXErrorModel(0.1, 0.2, 0.7)
-<<<<<<< HEAD
-        error_rate = 0.1
-        decoder = DeformedSweepMatchDecoder(code, error_model, error_rate)
-        assert decoder.matcher.error_model.direction == (0.1, 0.2, 0.7)
-        matching = decoder.matcher.get_matcher()
-        assert matching.stabiliser_graph.distance(0, 0) == 0
-        distance_matrix = np.array(matching.stabiliser_graph.all_distances)
-=======
         probability = 0.1
         decoder = DeformedSweepMatchDecoder(error_model, probability)
         assert decoder._matcher._error_model.direction == (0.1, 0.2, 0.7)
@@ -167,7 +159,6 @@
         for i, j, edge in matching.matching_graph.get_edges():
             distance_matrix[i, j] = edge.weight
             distance_matrix[j, i] = edge.weight
->>>>>>> f69d4372
         n_vertices = int(np.product(code.size))
         assert distance_matrix.shape == (n_vertices, n_vertices)
 
@@ -202,14 +193,6 @@
     def test_equal_XZ_bias_deformed_pymatching_weights_uniform(self, code):
         error_model = DeformedXZZXErrorModel(0.4, 0.2, 0.4)
         print(f'{error_model.direction=}')
-<<<<<<< HEAD
-        error_rate = 0.1
-        decoder = DeformedSweepMatchDecoder(code, error_model, error_rate)
-        assert decoder.matcher.error_model.direction == (0.4, 0.2, 0.4)
-        matching = decoder.matcher.get_matcher()
-        assert matching.stabiliser_graph.distance(0, 0) == 0
-        distance_matrix = np.array(matching.stabiliser_graph.all_distances)
-=======
         probability = 0.1
         decoder = DeformedSweepMatchDecoder(error_model, probability)
         assert decoder._matcher._error_model.direction == (0.4, 0.2, 0.4)
@@ -220,7 +203,6 @@
         for i, j, edge in matching.matching_graph.get_edges():
             distance_matrix[i, j] = edge.weight
             distance_matrix[j, i] = edge.weight
->>>>>>> f69d4372
         n_vertices = int(np.product(code.size))
         assert distance_matrix.shape == (n_vertices, n_vertices)
 
