import pytest
import numpy as np
<<<<<<< HEAD
from qecsim.models.toric import ToricCode
from qecsim.paulitools import bsf_wt
from bn3d.decoders import Toric2DPymatchingDecoder
from bn3d.bpauli import bcommute
from bn3d.bsparse import to_array
=======
from panqec.codes import Toric2DCode
from panqec.bpauli import bsf_wt
from panqec.decoders import Toric2DPymatchingDecoder
from panqec.bpauli import bcommute
>>>>>>> 6c92138e


@pytest.fixture
def code():
    return Toric2DCode(4, 5)


class TestToric2DPymatchingDecoder:

    @pytest.mark.skip(reason='refactor')
    @pytest.mark.parametrize(
        'operator, location',
        [
            ('X', (0, 1)),
            ('Y', (0, 1)),
            ('Z', (0, 1)),
            ('X', (1, 1)),
            ('Y', (1, 1)),
            ('Z', (1, 1)),
        ]
    )
    def test_decode_single_error(self, code, operator, location):
        decoder = Toric2DPymatchingDecoder()
        pauli = dict()
        pauli[location] = operator
        error = code.to_bsf(pauli)
        assert bsf_wt(error) == 1, 'Error should be weight 1'
        syndromes = bcommute(code.stabilizer_matrix, error)
        if operator in ['Z', 'X']:
            assert sum(syndromes) == 2, 'Should be 2 syndromes if X or Z error'
        elif operator == 'Y':
            assert sum(syndromes) == 4, 'Should be 4 syndromes if Y error'
        correction = decoder.decode(code, syndromes)
        assert bsf_wt(correction) == 1, 'Correction should be weight 1'
<<<<<<< HEAD
        total_error = to_array(error + correction) % 2
        assert np.all(bcommute(code.stabilizers, total_error) == 0), (
=======
        total_error = (error + correction) % 2
        assert np.all(bcommute(code.stabilizer_matrix, total_error) == 0), (
>>>>>>> 6c92138e
            'Total error should be in code space'
        )<|MERGE_RESOLUTION|>--- conflicted
+++ resolved
@@ -1,17 +1,9 @@
 import pytest
 import numpy as np
-<<<<<<< HEAD
-from qecsim.models.toric import ToricCode
-from qecsim.paulitools import bsf_wt
-from bn3d.decoders import Toric2DPymatchingDecoder
-from bn3d.bpauli import bcommute
-from bn3d.bsparse import to_array
-=======
 from panqec.codes import Toric2DCode
 from panqec.bpauli import bsf_wt
 from panqec.decoders import Toric2DPymatchingDecoder
 from panqec.bpauli import bcommute
->>>>>>> 6c92138e
 
 
 @pytest.fixture
@@ -46,12 +38,7 @@
             assert sum(syndromes) == 4, 'Should be 4 syndromes if Y error'
         correction = decoder.decode(code, syndromes)
         assert bsf_wt(correction) == 1, 'Correction should be weight 1'
-<<<<<<< HEAD
-        total_error = to_array(error + correction) % 2
-        assert np.all(bcommute(code.stabilizers, total_error) == 0), (
-=======
         total_error = (error + correction) % 2
         assert np.all(bcommute(code.stabilizer_matrix, total_error) == 0), (
->>>>>>> 6c92138e
             'Total error should be in code space'
         )