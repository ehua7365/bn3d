--- conflicted
+++ resolved
@@ -22,7 +22,6 @@
 - [x] Minimal example of how to use
 
 ### Stat mech
-<<<<<<< HEAD
 - [x] `SpinModel` class
     - [x] `energy_diff`
 - [x] `Observable` class
@@ -47,16 +46,6 @@
 - [ ] p > 0 case
 - [ ] finite bias case
 
-### Fault-tolerant thresholds 3D
--[ ] Deformed Y noise fault-tolerant threshold 3D
-=======
-- [ ] `SpinModel` class
-    - [ ] `energy_diff`
-- [ ] `Observable` class
-- [ ] `MCSampler` class
-- [ ] Convergence test - 3 error bars per tau window
-
-
 ### Paper
 - [ ] AP Numerics What are rough estimates for thresholds with BP+OSD?
 - [ ] EH Numerics Generate inputs and commands for AD to run script cluster
@@ -70,4 +59,6 @@
   data points near estimated threshold.
 - [ ] AP fill in Table 2 thresholds
 - [ ] EH Fig Show 2 layers only (low priority)
->>>>>>> 84a8ef16
+
+### Post-QIP
+-[ ] Deformed Y noise fault-tolerant threshold 3D